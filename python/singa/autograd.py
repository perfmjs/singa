--- conflicted
+++ resolved
@@ -456,7 +456,7 @@
 
 def clip(x,min,max):
     return Clip(min,max)(x)[0]
-  
+
 class Identity(Operation):
     def __init__(self):
         super(Identity, self).__init__()
@@ -2072,7 +2072,7 @@
 def sign(a):
     return Sign()(a)[0]
 
-    
+
 class Pow(Operation):
     def __init__(self):
         super(Pow, self).__init__()
@@ -2094,7 +2094,7 @@
 def pow(a, b):
     return Pow()(a,b)[0]
 
-    
+
 class SoftSign(Operation):
     def __init__(self):
         super(SoftSign, self).__init__()  
@@ -2177,7 +2177,6 @@
     return Sub()(a,b)[0]
 
 
-<<<<<<< HEAD
 class Min(Operation):
     def __init__(self):
         super(Min, self).__init__()    
@@ -2202,11 +2201,11 @@
         
 def min(a,b):
     return Min()(a,b)[0]
-=======
+
 class Log(Operation):
     def __init__(self):
-        super(Log, self).__init__()  
-    
+        super(Log, self).__init__()
+
     def forward(self, x):
         if training:
             self.input = x
@@ -2222,9 +2221,9 @@
 
 class Div(Operation):
     def __init__(self):
-        super(Div, self).__init__()    
-    
-    def forward(self, a, b):    
+        super(Div, self).__init__()
+
+    def forward(self, a, b):
         if training:
             self.input = (a, b)
         return singa.__div__(a, b)
@@ -2240,7 +2239,6 @@
 
         return da,db
 
-    
+
 def div(a, b):
-    return Div()(a,b)[0]
->>>>>>> ed8ff36b
+    return Div()(a,b)[0]