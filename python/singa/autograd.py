#
# Licensed to the Apache Software Foundation (ASF) under one
# or more contributor license agreements.  See the NOTICE file
# distributed with this work for additional information
# regarding copyright ownership.  The ASF licenses this file
# to you under the Apache License, Version 2.0 (the
# "License"); you may not use this file except in compliance
# with the License.  You may obtain a copy of the License at
#
#   http://www.apache.org/licenses/LICENSE-2.0
#
# Unless required by applicable law or agreed to in writing,
# software distributed under the License is distributed on an
# "AS IS" BASIS, WITHOUT WARRANTIES OR CONDITIONS OF ANY
# KIND, either express or implied.  See the License for the
# specific language governing permissions and limitations
# under the License.
#

from __future__ import division

from collections import Counter, deque
import numpy as np
import math

from .tensor import Tensor
from . import singa_wrap as singa


CTensor = singa.Tensor
training = False


def infer_dependency(op):
    """
    Infer the dependency of all operations with the
    given op as the last operation.
    Operation A is depending on B if A uses the output(s) of B.

    Args:
        op: an Operation instance, e.g. the loss operation.

    Return:
        a Counter instance with the operation as the key,
        and the number of operations that are depending on it as the value;
        and a Counter instance with the id of the output tensor as the key, and 
        the number of operations that are depending on it as the value.
    """

    # current op is not inserted into the dependency_count
    # if the current op is not a terminal op, then this function may just
    # count dependency of a branch.
    op_count = Counter()
    tensor_count = Counter()
    queue = deque([op])
    while len(queue) > 0:
        cur_op = queue.pop()
        for src_op, xid, _, _ in cur_op.src:
            if src_op not in op_count:
                op_count[src_op] = 1
                queue.append(src_op)
            else:
                op_count[src_op] += 1
            tensor_count[xid] += 1
    return op_count, tensor_count


def gradients(y, dy=None):
    """
    Compute the gradients of the output w.r.t the parameters

    Args:
        y: the output tensor, e.g., the loss
        dy: gradient of the target w.r.t y; None indicates the gradient is 1.0;
            it can be used to rescale the loss.

    Return:
        a dictionary storing the gradient tensors of all tensors
            whose stores_grad is true (e.g. parameter tensors)
    """
    grads = {}  # mapping: x->dx if x.stores_grad
    for p, dp in backward(y, dy):
        grads[p] = dp
    return grads


def backward(y, dy=None):
    """
    Run the backward propagation starting at y.
    Args:
        y: a Tensor instance, usually the loss
        dy: a number or a Tensor instance, for the gradient of the
            objective/loss w.r.t y, usually None, i.e., 1.0
    Return:
        yeild the parameter (tensor with stores_grad true) and the
            gradient tensors.
    """
    assert isinstance(y, Tensor), "wrong input type."
    op_dep, tensor_dep = infer_dependency(y.creator)
    assert y.size() == 1, (
        "y must be a Tensor with a single value;" "size of y is % d" % y.size()
    )

    # by default the dy is a tensor with 1.0 for each sample;
    if dy is None:
        dy = float(1.0)
    elif isinstance(dy, Tensor):
        dy = dy.data
    else:
        dy = float(dy)

    # ready is a queue of (operation, dy list)
    ready = deque([(y.creator, (dy,))])
    not_ready = {}  # mapping: op->[dy]

    if y.stores_grad:
        # gradients[y] = dy
        if isinstance(dy, float):
            g = np.array(dy)
        else:
            g = dy
        tg = Tensor(device=g.device(), data=g)
        yield (y, tg)

    while len(ready) > 0:
        op, dys = ready.pop()
        if not op.requires_grad or isinstance(op, Dummy):
            continue
        # if not isinstance(op, tensor.Dummy):
        dxs = op._do_backward(*dys)
        # TODO src and dx must match

        assert len(op.src) == len(dxs), (
            "the number of src ops (=%d) and dx (=%d) not match"
            % (len(op.src), len(dxs))
        )
        for (src_op, x_id, y, y_stores_grad), dx in zip(op.src, dxs):
            # prefix x is w.r.t op; prefix y is w.r.t src_op.
            # x_id is the python id of one input arg of src_op, denoted as x.
            # y_idx (below) is the index of x among the outputs of src_op.
            # not_ready[src_op][y_idx] records the intermediate gradient
            # of the y_idx'th output of src_op. 'intermediate gradient'
            # indicates that if this output is used in multiple children
            # operations, then we have to add the graident (dx) from all these
            # children operations. When src_op is ready, it means that
            # the gradient of all its outputs are available, i.e. all children
            # operations have been backwarded.
            # y is None if y.stores_grad is false; otherwise it is a Tensor

            if isinstance(src_op, Dummy) and (not src_op.stores_grad):
                continue

            y_idx = src_op.y_id2idx[x_id]
            if src_op not in not_ready:
                # src_op may have mulitple outputs
                not_ready[src_op] = [None for _ in src_op.y_id2idx]
                not_ready[src_op][y_idx] = dx
            else:
                dxs_ = not_ready[src_op]
                if dxs_[y_idx] is None:
                    dxs_[y_idx] = dx
                else:
                    # add the gradient from another children operation that
                    # uses y_idx'th output of src_op as input arg
                    dxs_[y_idx] += dx

            op_dep[src_op] -= 1
            tensor_dep[x_id] -= 1

            if y_stores_grad and tensor_dep[x_id] == 0:
                # store the gradient for final return, e.g. for parameters.
                # it may cause a delay to yield. Only after src_op's all
                # output tensors have recieved the gradients, then output
                g = not_ready[src_op][y_idx]
                tg = Tensor(
                    device=g.device(), data=g, name=src_op.grad_name(y_idx)
                )
                yield (y, tg)

            if op_dep[src_op] == 0:
                if src_op.requires_grad is True:
                    assert not isinstance(
                        src_op, Dummy
                    ), "Dummy op does not do backward()"
                    ready.append((src_op, not_ready[src_op]))
                del not_ready[src_op]
        del op  # delete the operation to free all tensors from this op


class Operation(object):
    """
    An operation includes the forward and backward function of
    tensor calculation.
    Steps to add a specific operation Xxxx:
    1. create a subclass of Operation, name it as Xxxx
    2. override the forward() and backward(); The arguments of forward()
       and backward() should only include CTensor;
    """

    op_count = 0

    def __init__(self, name=None):
        if name is None:
            self.name = "{}#{}".format(
                self.__class__.__name__, Operation.op_count
            )
            Operation.op_count += 1
        else:
            self.name = name

    def __call__(self, *xs):
        return self._do_forward(*xs)

    def output_name(self, idx):
        """
        Args:
            idx: index of the output among all outputs

        Return:
            the name of the output tensor
        """
        return "{}:{}".format(self.name, idx)

    def grad_name(self, idx):
        """
        Args:
            idx: index of the output among all outputs

        Return:
            the name of the gradient of the output tensor
        """
        return "{}_g".format(self.output_name(idx))

    def _do_forward(self, *xs):
        """
        Do not call this function from user code. It is called by __call__().
        Args:
            xs, Tensor instance(s)
        Returns:
            Tensor instance(s)
        """
        # TODO add the pre hook
        assert all(
            [isinstance(x, Tensor) for x in xs]
        ), "xs should include only Tensor instances"

        # need to do backward if any of its input arg needs gradient
        self.requires_grad = any([x.requires_grad for x in xs])

        self.src = []
        for x in xs:
            if x.stores_grad:
                # store the tensor whose gradient needs be returned in
                # backward(), e.g. if x is parameter
                self.src.append((x.creator, id(x), x, x.stores_grad))
            else:
                # for intermediate tensors, they will be released soon;
                # no need to store them --> use None
                self.src.append((x.creator, id(x), None, x.stores_grad))

        # get the CTensor (data) if the input arg is Tensor
        xs = tuple(x.data for x in xs)
        ys = self.forward(*xs)
        if not isinstance(ys, tuple):
            ys = (ys,)
        # create Tensor based on CTensor(data);
        # assume outputs are all Tensor instances
        ys = tuple(
            Tensor(
                device=y.device(),
                data=y,
                requires_grad=self.requires_grad,
                creator=self,
                name=self.output_name(idx),
            )
            for idx, y in enumerate(ys)
        )
        # map from python id to output index
        self.y_id2idx = {id(y): i for i, y in enumerate(ys)}
        # TODO add the post hook
        return ys

    def _do_backward(self, *dys):
        dxs = self.backward(*dys)
        if not isinstance(dxs, tuple):
            dxs = (dxs,)
        return dxs

    def forward(self, *xs):
        """Forward propagation.
        Args:
            xs: input args consisting of only CTensors.
        Returns:
            CTensor instance(s)
        """
        raise NotImplementedError

    def backward(self, *dys):
        """ Backward propagation.
        Args:
            dys: input args consisting of only CTensors.
        Returns:
            CTensor instance(s)
        """
        raise NotImplementedError

    def get_params(self):
        return []


class Dummy(Operation):
    """Dummy operation whice serves as a placehoder for autograd
    Args:
        name(string): set it for debug
    """

    def __init__(self, tensor, name=None):
        super(Dummy, self).__init__(name)
        self.src = []
        self.y_id2idx = {id(tensor): 0}
        self.stores_grad = tensor.stores_grad
        self.requires_grad = False

    def output_name(self, idx):
        return self.name

    def grad_name(self, idx):
        return "{}_g".format(self.name)


class ReLU(Operation):
    def __init__(self):
        super(ReLU, self).__init__()

    def forward(self, x):
        """
        Args:
            x(CTensor): input tensor
        Returns:
            a new CTensor whose element y = x if x >= 0; otherwise 0;
        """
        if training:
            self.input = x
        return singa.ReLU(x)

    def backward(self, dy):
        """
        Args:
            dy(CTensor): dL / dy
        Returns:
            dx(CTensor): dL / dx = dy if x >= 0; otherwise 0;
        """
        dx = singa.GTFloat(self.input, 0.0)
        return singa.__mul__(dy, dx)


def relu(x):
    return ReLU()(x)[0]


class Matmul(Operation):
    """For matrix multiplication"""

    def __init__(self):
        super(Matmul, self).__init__()

    def forward(self, x, w):
        """Do forward propgation.
        Store the x(or w) if w(or x) requires gradient.
        Args:
            x (CTensor): matrix
            w (CTensor): matrix
        Returns:
            a CTensor for the result
        """
        if training:
            self.input = (x, w)
        return singa.Mult(x, w)

    def backward(self, dy):
        """
        Args:
            dy (CTensor): data for the dL / dy, L is the loss
        Returns:
            a tuple for (dx, dw)
        """
        return (
            singa.Mult(dy, singa.DefaultTranspose(self.input[1])),
            singa.Mult(singa.DefaultTranspose(self.input[0]), dy),
        )


def matmul(x, w):
    return Matmul()(x, w)[0]


class AddBias(Operation):
    """
    Add Bias to each row / column of the Tensor, depending on the axis arg.
    """

    def __init__(self, axis=0):
        """
        To indicate the calculation axis, 0 for row, 1 for column.
        Args:
            axis: 0 or 1, default is 0.
        """
        super(AddBias, self).__init__()
        self.axis = axis

    def forward(self, x, b):
        """
        Args:
            x: matrix.
            b: bias to be added.
        Return:
            the result Tensor
        """
        if self.axis == 0:
            singa.AddRow(b, x)
        elif self.axis == 1:
            singa.AddColumn(b, x)
        return x

    def backward(self, dy):
        """
        Args:
            dy (CTensor): data for the dL / dy, L is the loss.
        Return:
            a tuple for (db, dx), db is data for dL / db, dx is data
            for dL / dx.
        """
        if self.axis == 0:
            return dy, singa.Sum(dy, 0)
        elif self.axis == 1:
            return dy, singa.Sum(dy, 0)


def add_bias(x, b, axis=0):
    return AddBias(axis)(x, b)[0]


class Add(Operation):
    def __init__(self):
        super(Add, self).__init__()

    def forward(self, a, b):
        return singa.__add__(a, b)

    def backward(self, dy):
        return dy, dy


def add(a, b):
    return Add()(a, b)[0]


class SoftMax(Operation):
    """
    Apply SoftMax for each row of the Tensor or each column of the Tensor
    according to the parameter axis.
    """

    def __init__(self, axis=0):
        super(SoftMax, self).__init__()
        self.axis = axis

    def forward(self, x):
        """
        Args:
            x(data): the input 1d or 2d tensor
        Returns:
            the result Tensor
        """
        if self.axis == 1:
            x = singa.DefaultTranspose(x)
        self.output = singa.SoftMax(x)
        if self.axis == 0:
            return self.output
        elif self.axis == 1:
            return singa.DefaultTranspose(self.output)

    def backward(self, dy):
        """
        Args:
            dy (CTensor): data for the dL / dy, L is the loss
        Returns:
            dx (Ctensor): data for the dL / dx, L is the loss,
            x is the input of current Opertion
        """
        # calculations are made on numpy array
        if self.axis == 1:
            dy = singa.DefaultTranspose(dy)
        grad = ctensor2numpy(dy)
        output = ctensor2numpy(self.output)
        out_1 = np.einsum("ki,ki->ki", grad, output)
        medium_out = np.einsum("ki,kj->kij", output, output)
        out_2 = np.einsum("kij,kj->ki", medium_out, grad)
        out = out_1 - out_2
        dx = CTensor(out_1.shape)
        dx.CopyFloatDataFromHostPtr(out.flatten())
        """grad = Tensor(data=dy)
        output = Tensor(data=self.output)
        out_1 = einsum('ki,ki->ki', grad, output)
        medium_out = einsum('ki,kj->kij', output, output)
        out_2 = einsum('kij,kj->ki', medium_out, grad)
        out = out_1 - out_2
        dx = CTensor(out_1.data.shape)
        dx.CopyFloatDataFromHostPtr(out.data.flatten())"""
        if self.axis == 0:
            return dx
        elif self.axis == 1:
            return singa.DefaultTranspose(dx)


def softmax(x, axis=0):
    return SoftMax(axis)(x)[0]


class CrossEntropy(Operation):
    def __init__(self):
        super(CrossEntropy, self).__init__()

    """
    Calculte negative log likelihood loss for a batch of training data.
    """

    def forward(self, x, t):
        """
        Args:
            x (CTensor): 1d or 2d tensor, the prediction data(output)
                         of current network.
            t (CTensor): 1d or 2d tensor, the target data for training.
        Returns:
            loss (CTensor): scalar.
        """
        loss = CTensor((1,))
        loss_data = -singa.SumAsFloat(singa.__mul__(t, singa.Log(x)))
        loss.SetFloatValue(loss_data / x.shape()[0])
        self.x = x
        self.t = t
        self.input = (x, t)
        return loss

    def backward(self, dy=1.0):
        """
        Args:
            dy (float or CTensor): scalar, accumulate gradient from outside
                                of current network, usually equal to 1.0
        Returns:
            dx (CTensor): data for the dL /dx, L is the loss, x is the output
                          of current network. note that this is true for
                          dy = 1.0
        """
        dx = singa.__div__(self.t, self.x)
        dx *= float(-1 / self.x.shape()[0])
        if isinstance(dy, float):
            # dtype of dy: float
            dx *= dy
            return dx, None
        elif isinstance(dy, CTensor):
            pass  # TODO, broadcast elementwise multiply seems not support


def cross_entropy(y, t):
    return CrossEntropy()(y, t)[0]


class SoftMaxCrossEntropy(Operation):
    def __init__(self, t):
        super(SoftMaxCrossEntropy, self).__init__()
        self.t = t.data

    def forward(self, x):
        self.p = singa.SoftMax(x)
        loss = CTensor((1,), self.p.device())
        ret = singa.CrossEntropyFwd(self.p, self.t)
        loss.SetFloatValue(singa.SumAsFloat(ret) / x.shape()[0])
        return loss

    def backward(self, dy=1.0):
        dx = singa.SoftmaxCrossEntropyBwd(self.p, self.t)
        return singa.DivFloat(dx, float(self.p.shape()[0]))


def softmax_cross_entropy(x, t):
    # x is the logits and t is the ground truth; both are 2D.
    return SoftMaxCrossEntropy(t)(x)[0]


class MeanSquareError(Operation):
    def __init__(self):
        super(MeanSquareError, self).__init__()

    def forward(self, x, t):
        self.err = singa.__sub__(x, t)
        sqr = singa.Square(self.err)
        loss = CTensor((1,), x.device())
        loss.SetFloatValue(singa.SumAsFloat(sqr) / x.shape()[0] / 2)
        return loss

    def backward(self, dy=1.0):
        dx = self.err
        dx *= float(1 / self.err.shape()[0])
        if isinstance(dy, float):
            # dtype of dy: float
            dx *= dy
            return dx, None
        elif isinstance(dy, CTensor):
            pass  # TODO, broadcast elementwise multiply seems not support


def mse_loss(x, t):
    return MeanSquareError()(x, t)[0]


def ctensor2numpy(x):
    """
    To be used in SoftMax Operation.
    Convert a singa_tensor to numpy_tensor.
    """
    np_array = x.GetFloatValue(int(x.Size()))
    return np_array.reshape(x.shape())


class Flatten(Operation):
    def __init__(self, start_axis=1):
        super(Flatten, self).__init__()
        # flatten all axis after (inclusive) start_axis
        self.start_axis = start_axis
        assert start_axis == 1, "must flatten into 2d array not"

    def forward(self, x):
        # TODO Do flatten start from axis != 1
        self.shape = list(x.shape())
        y = singa.Reshape(x, (x.shape()[0], x.Size() // x.shape()[0]))
        return y

    def backward(self, dy):
        dx = singa.Reshape(dy, self.shape)
        return dx


def flatten(x):
    return Flatten()(x)[0]


class Layer(object):
    def __init__(self):
        pass

    def device_check(self, *inputs):
        x_device = inputs[0].device
        x_dev_id = x_device.id()
        for var in inputs:
            if var.device.id() != x_dev_id:
                var.to_device(x_device)

    def find_sublayers(self):
        # return a list whose elements are in form of (attribute_name,
        # sublayer)
        sublayers = []
        for attr in self.__dict__:
            if isinstance(self.__dict__[attr], Layer):
                sublayers.append((attr, self.__dict__[attr]))
        return sublayers

    def get_params(self):
        sublayers = self.find_sublayers()
        params = dict()
        for sublayer_name, sublayer in sublayers:
            params[sublayer_name] = sublayer.get_params()
        return params

    def set_params(self, **parameters):
        # set parameters for Layer
        # input should be either a PyTensor or numpy ndarray.
        # examples: Layer.set_params(W=np.ones((in, out), dtype=np.float32)),
        # Layer.set_params(**{'block1':{'linear1':{'W':np.ones((in, out),
        # dtype=np.float32)}}})
        for (parameter_name, parameter_value) in parameters.items():
            # assert isinstance(self.__dict__[parameter_name], Layer)
            assert (
                parameter_name in self.__dict__
            ), "please input correct parameters."
            if isinstance(self.__dict__[parameter_name], Layer):
                self.__dict__[parameter_name].set_params(
                    **parameters[parameter_name]
                )
            elif isinstance(self.__dict__[parameter_name], Tensor):
                self.set_one_param(parameter_name, parameter_value)
            else:
                raise ValueError("please input correct parameters.")

    def set_one_param(self, parameter_name, parameter_value):
        assert (
            parameter_name in self.allow_params
        ), "please input allowed parameters."
        assert (
            parameter_value.shape == self.__dict__[parameter_name].shape
        ), "Shape dismatched."
        if isinstance(parameter_value, Tensor):
            self.__dict__[parameter_name].reset_like(parameter_value)
        elif isinstance(parameter_value, np.ndarray):
            self.__dict__[parameter_name].copy_from_numpy(parameter_value)
        else:
            raise ValueError("parameters should be Tensor or Numpy array.")


class Linear(Layer):
    def __init__(self, in_features, out_features, bias=True):
        w_shape = (in_features, out_features)
        b_shape = (out_features,)
        self.bias = bias

        self.W = Tensor(shape=w_shape, requires_grad=True, stores_grad=True)
        std = math.sqrt(2.0 / (in_features + out_features))
        self.W.gaussian(0.0, std)

        if self.bias:
            self.b = Tensor(shape=b_shape, requires_grad=True, stores_grad=True)
            self.b.set_value(0.0)

    def __call__(self, x):
        if self.bias:
            self.device_check(x, self.W, self.b)
        else:
            self.device_check(x, self.W)
        y = matmul(x, self.W)
        if self.bias:
            y = add_bias(y, self.b, axis=0)
        return y

    def get_params(self):
        if self.bias:
            return {"W": self.W, "b": self.b}
        else:
            return {"W": self.W}

    def set_params(self, **parameters):
        # TODO(wangwei) remove this funciton as Opeation's set_params() enough
        # set parameters for Linear Layer
        # input should be either a PyTensor or numpy ndarray.
        # examples: Linear.set_params(W=np.ones((in, out), dtype=np.float32)),
        # Linear.set_params(**{'W':np.ones((in, out), dtype=np.float32)})
        self.allow_params = ["W", "b"]
        super(Linear, self).set_params(**parameters)
        for parameter_name in parameters:
            if parameter_name is "b":
                self.bias = True


class Concat(Operation):
    def __init__(self, axis=0):
        super(Concat, self).__init__()
        self.axis = axis

    def forward(self, *xs):
        if training:
            offset = 0
            self.slice_point = []
            for t in xs:
                offset += t.shape()[self.axis]
                self.slice_point.append(offset)
        x = singa.VecTensor(list(xs))
        return singa.ConcatOn(x, self.axis)

    def backward(self, dy):
        assert hasattr(
            self, "slice_point"
        ), "Please set training as True before do BP. "
        assert self.slice_point[-1] == dy.shape()[self.axis], "Shape mismatch."
        dxs = []
        last_offset = 0
        for p in self.slice_point:
            dxs.append(singa.SliceOn(dy, last_offset, p, self.axis))
            last_offset = p
        return tuple(dxs)


def cat(xs, axis=0):
    # xs is a tuple of multiple Tensors
    return Concat(axis)(*xs)[0]


class _Conv2d(Operation):
    def __init__(self, handle):
        super(_Conv2d, self).__init__()
        self.handle = handle

    def forward(self, x, W, b=None):
        assert x.nDim() == 4, "The dimensions of input should be 4D."

        if training:
            if self.handle.bias_term:
                self.inputs = (x, W, b)
            else:
                self.inputs = (x, W)

        if not self.handle.bias_term:
            # create empty bias tensor for Cpp API
            b = CTensor((self.handle.num_filters,), x.device())
            b.SetFloatValue(0.0)

        if isinstance(self.handle, singa.CudnnConvHandle):
            return singa.GpuConvForward(x, W, b, self.handle)
        else:
            return singa.CpuConvForward(x, W, b, self.handle)

    def backward(self, dy):
        assert training is True and hasattr(
            self, "inputs"
        ), "Please set training as True before do BP. "
        
        if isinstance(self.handle, singa.CudnnConvHandle):
            dx = singa.GpuConvBackwardx(
                dy, self.inputs[1], self.inputs[0], self.handle
            )
            dW = singa.GpuConvBackwardW(
                dy, self.inputs[0], self.inputs[1], self.handle
            )
            if self.handle.bias_term:
                db = singa.GpuConvBackwardb(dy, self.inputs[2], self.handle)
                return dx, dW, db
            else:
                return dx, dW, None
        else:
            dx = singa.CpuConvBackwardx(
                dy, self.inputs[1], self.inputs[0], self.handle
            )
            dW = singa.CpuConvBackwardW(
                dy, self.inputs[0], self.inputs[1], self.handle
            )
            if self.handle.bias_term:
                db = singa.CpuConvBackwardb(dy, self.inputs[2], self.handle)
                return dx, dW, db
            else:
                return dx, dW, None

def conv2d(handle, x, W, b=None):
    if b is None:
        return _Conv2d(handle)(x, W)[0]
    else:
        return _Conv2d(handle)(x, W, b)[0]


class Conv2d(Layer):
    def __init__(
        self,
        in_channels,
        out_channels,
        kernel_size,
        stride=1,
        padding=0,
        dilation=1,
        group=1,
        bias=True,
        **kwargs
    ):

        self.in_channels = in_channels
        self.out_channels = out_channels

        self.group = group

        assert (
            self.group >= 1 and self.in_channels % self.group == 0
        ), "please set reasonable group."

        assert (
            self.out_channels >= self.group
            and self.out_channels % self.group == 0
        ), "out_channels and group dismatched."

        if isinstance(kernel_size, int):
            self.kernel_size = (kernel_size, kernel_size)
        elif isinstance(kernel_size, tuple):
            self.kernel_size = kernel_size
        else:
            raise TypeError("Wrong kernel_size type.")

        if isinstance(stride, int):
            self.stride = (stride, stride)
        elif isinstance(stride, tuple):
            self.stride = stride
        else:
            raise TypeError("Wrong stride type.")

        if isinstance(padding, int):
            self.padding = (padding, padding)
        elif isinstance(padding, tuple):
            self.padding = padding
        else:
            raise TypeError("Wrong padding type.")

        if dilation != 1:
            raise ValueError("Not implemented yet")

        self.bias = bias

        self.inner_params = {
            "cudnn_prefer": "fastest",
            "workspace_MB_limit": 1024,
        }
        # TODO valid value of inner_params check

        for kwarg in kwargs:
            if kwarg not in self.inner_params:
                raise TypeError("Keyword argument not understood:", kwarg)
            else:
                self.inner_params[kwarg] = kwargs[kwarg]

        w_shape = (
            self.out_channels,
            int(self.in_channels / self.group),
            self.kernel_size[0],
            self.kernel_size[1],
        )

        self.W = Tensor(shape=w_shape, requires_grad=True, stores_grad=True)
        # std = math.sqrt(
        # 2.0 / (self.in_channels * self.kernel_size[0] * self.kernel_size[1] +
        # self.out_channels))
        std = math.sqrt(
            2.0
            / (
                w_shape[1] * self.kernel_size[0] * self.kernel_size[1]
                + self.out_channels
            )
        )
        self.W.gaussian(0.0, std)

        if self.bias:
            b_shape = (self.out_channels,)
            self.b = Tensor(shape=b_shape, requires_grad=True, stores_grad=True)
            self.b.set_value(0.0)
        else:
            # to keep consistency when to do forward.
            self.b = None
            # Tensor(data=CTensor([]), requires_grad=False, stores_grad=False)

    def __call__(self, x):
        assert x.shape[1] == self.in_channels, "in_channels mismatched"

        if self.bias:
            self.device_check(x, self.W, self.b)
        else:
            self.device_check(x, self.W)

        if x.device.id() == -1:
            if self.group != 1:
                raise ValueError("Not implemented yet")
            else:
                if (not hasattr(self, "handle")) or (
                    x.shape[0] != self.handle.batchsize
                ):
                    self.handle = singa.ConvHandle(
                        x.data,
                        self.kernel_size,
                        self.stride,
                        self.padding,
                        self.in_channels,
                        self.out_channels,
                        self.bias,
                        self.group,
                    )
        else:
            if (not hasattr(self, "handle")) or (
                x.shape[0] != self.handle.batchsize
            ):
                self.handle = singa.CudnnConvHandle(
                    x.data,
                    self.kernel_size,
                    self.stride,
                    self.padding,
                    self.in_channels,
                    self.out_channels,
                    self.bias,
                    self.group,
                )

        y = conv2d(self.handle, x, self.W, self.b)
        return y

    def get_params(self):
        if self.bias:
            return {"W": self.W, "b": self.b}
        else:
            return {"W": self.W}

    def set_params(self, **parameters):
        # TODO(wangwei) remove it as Operation's set_params() is enough
        # input should be either a PyTensor or numpy ndarray.
        # Conv2d.set_params(W=np.ones((n, c, h, w), dtype=np.float32)),
        # Conv2d.set_params(**{'W':np.ones((n, c, h, w), dtype=np.float32)})
        self.allow_params = ["W", "b"]
        super(Conv2d, self).set_params(**parameters)
        for parameter_name in parameters:
            if parameter_name is "b":
                self.bias = True


class SeparableConv2d(Layer):
    def __init__(
        self,
        in_channels,
        out_channels,
        kernel_size,
        stride=1,
        padding=0,
        bias=False,
    ):
        self.depthwise_conv = Conv2d(
            in_channels,
            in_channels,
            kernel_size,
            stride,
            padding,
            group=in_channels,
            bias=bias,
        )

        self.point_conv = Conv2d(in_channels, out_channels, 1, bias=bias)

    def __call__(self, x):
        y = self.depthwise_conv(x)
        y = self.point_conv(y)
        return y


class BatchNorm2d(Layer):
    def __init__(self, num_features, momentum=0.9):
        self.channels = num_features
        self.momentum = momentum

        param_shape = (self.channels,)

        self.scale = Tensor(
            shape=param_shape, requires_grad=True, stores_grad=True
        )
        self.scale.set_value(1.0)

        self.bias = Tensor(
            shape=param_shape, requires_grad=True, stores_grad=True
        )
        self.bias.set_value(0.0)

        self.running_mean = Tensor(
            shape=param_shape, requires_grad=False, stores_grad=False
        )
        self.running_var = Tensor(
            shape=param_shape, requires_grad=False, stores_grad=False
        )

    def __call__(self, x):
        assert x.shape[1] == self.channels, (
            "number of channels dismatched. %d vs %d"
            % (x.shape[1], self.channels)
        )

        self.device_check(
            x, self.scale, self.bias, self.running_mean, self.running_var
        )

        if x.device.id() == -1:
            if not hasattr(self, "handle"):
                self.handle = singa.BatchNormHandle(self.momentum, x.data)
            elif x.shape[0] != self.handle.batchsize:
                self.handle = singa.BatchNormHandle(self.momentum, x.data)
        else:
            if not hasattr(self, "handle"):
                self.handle = singa.CudnnBatchNormHandle(self.momentum, x.data)
            elif x.shape[0] != self.handle.batchsize:
                self.handle = singa.CudnnBatchNormHandle(self.momentum, x.data)

        y = batchnorm_2d(
            self.handle,
            x,
            self.scale,
            self.bias,
            self.running_mean,
            self.running_var,
        )
        return y

    def get_params(self):
        return {"scale": self.scale, "bias": self.bias}

    def set_params(self, **parameters):
        # set parameters for BatchNorm2d Layer
        # input should be either a PyTensor or numpy ndarray.
        # examples:
        #   Batchnorm2d.set_params(scale=np.ones((1,), dtype=np.float32)),
        #   Batchnorm2d.set_params(**{'bias':np.ones((1), dtype=np.float32)})
        self.allow_params = ["scale", "bias"]
        super(BatchNorm2d, self).set_params(**parameters)


class _BatchNorm2d(Operation):
    def __init__(self, handle, name=None):
        super(_BatchNorm2d, self).__init__(name)
        self.handle = handle

    def forward(self, x, scale, bias, running_mean, running_var):
        self.running_mean = running_mean
        self.running_var = running_var
        if training:

            if isinstance(self.handle, singa.CudnnBatchNormHandle):
                y, mean, var = singa.GpuBatchNormForwardTraining(
                    self.handle, x, scale, bias, running_mean, running_var
                )

                self.cache = (x, scale, mean, var)
            else:
                y, mean, var = singa.CpuBatchNormForwardTraining(
                    self.handle, x, scale, bias, running_mean, running_var
                )
                self.cache = (x, scale, mean, var)
        else:
            if isinstance(self.handle, singa.CudnnBatchNormHandle):
                y = singa.GpuBatchNormForwardInference(
                    self.handle,
                    x,
                    scale,
                    bias,
                    running_mean,
                    running_var,
                )
            else:
                y = singa.CpuBatchNormForwardInference(
                    self.handle,
                    x,
                    scale,
                    bias,
                    running_mean,
                    running_var,
                )

        return y

    def backward(self, dy):
        assert training is True and hasattr(
            self, "cache"
        ), "Please set training as True before do BP. "

        x, scale, mean, var = self.cache
        if isinstance(self.handle, singa.CudnnBatchNormHandle):
            dx, ds, db = singa.GpuBatchNormBackward(
                self.handle, dy, x, scale, mean, var
            )
        else:
            dx, ds, db = singa.CpuBatchNormBackward(
                self.handle, dy, x, scale, mean, var
            )
            
        return dx, ds, db


def batchnorm_2d(handle, x, scale, bias, running_mean, running_var):
    return _BatchNorm2d(handle)(x, scale, bias, running_mean, running_var)[0]


class _Pooling2d(Operation):
    def __init__(self, handle):
        super(_Pooling2d, self).__init__()
        self.handle = handle

    def forward(self, x):
        if isinstance(self.handle, singa.CudnnPoolingHandle):
            y = singa.GpuPoolingForward(self.handle, x)
        else:
            y = singa.CpuPoolingForward(self.handle, x)

        if training:
            self.cache = (x, y)

        return y

    def backward(self, dy):
        if isinstance(self.handle, singa.CudnnPoolingHandle):
            dx = singa.GpuPoolingBackward(
                self.handle, dy, self.cache[0], self.cache[1]
            )
        else:
            dx = singa.CpuPoolingBackward(
                self.handle, dy, self.cache[0], self.cache[1]
            )
            
        return dx


def pooling_2d(handle, x):
    return _Pooling2d(handle)(x)[0]


class Pooling2d(Layer):
    def __init__(self, kernel_size, stride=None, padding=0, is_max=True):
        if isinstance(kernel_size, int):
            self.kernel_size = (kernel_size, kernel_size)
        elif isinstance(kernel_size, tuple):
            self.kernel_size = kernel_size
        else:
            raise TypeError("Wrong kernel_size type.")

        if stride is None:
            self.stride = self.kernel_size
        elif isinstance(stride, int):
            self.stride = (stride, stride)
        elif isinstance(stride, tuple):
            self.stride = stride
            assert stride[0] > 0 or (kernel_size[0] == 1 and padding[0] == 0), (
                "stride[0]=0, but kernel_size[0]=%d, padding[0]=%d"
                % (kernel_size[0], padding[0])
            )
        else:
            raise TypeError("Wrong stride type.")

        if isinstance(padding, int):
            self.padding = (padding, padding)
        elif isinstance(padding, tuple):
            self.padding = padding
        else:
            raise TypeError("Wrong padding type.")

        self.is_max = is_max

    def __call__(self, x):

        out_shape_h = (
            int(
                (x.shape[2] + 2 * self.padding[0] - self.kernel_size[0])
                // self.stride[0]
            )
            + 1
        )
        out_shape_w = (
            int(
                (x.shape[3] + 2 * self.padding[1] - self.kernel_size[1])
                // self.stride[1]
            )
            + 1
        )
        if x.device.id() == -1:
            if not hasattr(self, "handle"):
                self.handle = singa.PoolingHandle(
                    x.data,
                    self.kernel_size,
                    self.stride,
                    self.padding,
                    self.is_max,
                )
            elif (
                x.shape[0] != self.handle.batchsize
                or out_shape_h != self.handle.pooled_height
                or out_shape_w != self.handle.pooled_width
            ):
                self.handle = singa.PoolingHandle(
                    x.data,
                    self.kernel_size,
                    self.stride,
                    self.padding,
                    self.is_max,
                )
        else:
            if not hasattr(self, "handle"):
                self.handle = singa.CudnnPoolingHandle(
                    x.data,
                    self.kernel_size,
                    self.stride,
                    self.padding,
                    self.is_max,
                )
            elif (
                x.shape[0] != self.handle.batchsize
                or out_shape_h != self.handle.pooled_height
                or out_shape_w != self.handle.pooled_width
            ):
                self.handle = singa.CudnnPoolingHandle(
                    x.data,
                    self.kernel_size,
                    self.stride,
                    self.padding,
                    self.is_max,
                )

        y = pooling_2d(self.handle, x)
        return y


class MaxPool2d(Pooling2d):
    def __init__(self, kernel_size, stride=None, padding=0):
        super(MaxPool2d, self).__init__(kernel_size, stride, padding, True)


class AvgPool2d(Pooling2d):
    def __init__(self, kernel_size, stride=None, padding=0):
        super(AvgPool2d, self).__init__(kernel_size, stride, padding, False)


class MaxPool1d(Pooling2d):
    def __init__(self, kernel_size, stride=None, padding=0):
        if stride is None:
            stride = kernel_size
        super(MaxPool2d, self).__init__(
            (1, kernel_size), (0, stride), (0, padding), True
        )


class AvgPool1d(Pooling2d):
    def __init__(self, kernel_size, stride=None, padding=0):
        if stride is None:
            stride = kernel_size
        super(MaxPool2d, self).__init__(
            (1, kernel_size), (0, stride), (0, padding), False
        )


class Tanh(Operation):
    def __init__(self):
        super(Tanh, self).__init__()

    def forward(self, x):
        out = singa.Tanh(x)
        if training:
            self.cache = (out,)
        return out

    def backward(self, dy):
        dx = singa.__mul__(self.cache[0], self.cache[0])
        dx = singa.MultFloat(dx, -1.0)
        dx = singa.AddFloat(dx, 1.0)
        dx = singa.__mul__(dy, dx)
        return dx


def tanh(x):
    return Tanh()(x)[0]

class Cos(Operation):
    def __init__(self):
        super(Cos, self).__init__()

    def forward(self, x):
        if training:
            self.input = x
        return singa.Cos(x)

    def backward(self, dy):
        dx = singa.Sin(self.input)
        dx = singa.MultFloat(dx, -1.0)
        dx = singa.__mul__(dy, dx)
        return dx

def cos(x):
    return Cos()(x)[0]

class Cosh(Operation):
    def __init__(self):
        super(Cosh, self).__init__()

    def forward(self, x):
        if training:
            self.input = x
        return singa.Cosh(x)

    def backward(self, dy):
        dx = singa.Sinh(self.input)
        dx = singa.__mul__(dy, dx)
        return dx

def cosh(x):
    return Cosh()(x)[0]

class Acos(Operation):
    def __init__(self):
        super(Acos, self).__init__()

    def forward(self, x):
        if training:
            self.input = x
        return singa.Acos(x)

    def backward(self, dy):
        dx = singa.Square(self.input)
        dx = singa.MultFloat(dx, -1.0)         
        dx = singa.AddFloat(dx, 1.0)
        dx = singa.PowFloat(dx, -0.5)
        dx = singa.MultFloat(dx, -1.0)
        dx = singa.__mul__(dy, dx)
        return dx

def acos(x):
    return Acos()(x)[0]

class Acosh(Operation):
    def __init__(self):
        super(Acosh, self).__init__()

    def forward(self, x):
        if training:
            self.input = x
        return singa.Acosh(x)

    def backward(self, dy):
        dx = singa.SubFloat(self.input, 1.0)
        dx = singa.Sqrt(dx)
        temp = singa.AddFloat(self.input, 1.0)
        temp = singa.Sqrt(temp)
        dx = singa.__mul__(dx, temp)
        dx = singa.PowFloat(dx, -1.0)
        dx = singa.__mul__(dy, dx)
        return dx

def acosh(x):
    return Acosh()(x)[0]

class Sin(Operation):
    def __init__(self):
        super(Sin, self).__init__()

    def forward(self, x):
        if training:
            self.input = x
        return singa.Sin(x)

    def backward(self, dy):
        dx = singa.Cos(self.input)
        dx = singa.__mul__(dy, dx)
        return dx

def sin(x):
    return Sin()(x)[0]

class Sinh(Operation):
    def __init__(self):
        super(Sinh, self).__init__()

    def forward(self, x):
        if training:
            self.input = x
        return singa.Sinh(x)

    def backward(self, dy):
        dx = singa.Cosh(self.input)
        dx = singa.__mul__(dy, dx)
        return dx

def sinh(x):
    return Sinh()(x)[0]

class Asin(Operation):
    def __init__(self):
        super(Asin, self).__init__()

    def forward(self, x):
        if training:
            self.input = x
        return singa.Asin(x)

    def backward(self, dy):
        dx = singa.Square(self.input)
        dx = singa.MultFloat(dx, -1.0)         
        dx = singa.AddFloat(dx, 1.0)
        dx = singa.PowFloat(dx, -0.5)
        dx = singa.__mul__(dy, dx)
        return dx

def asin(x):
    return Asin()(x)[0]

class Asinh(Operation):
    def __init__(self):
        super(Asinh, self).__init__()

    def forward(self, x):
        if training:
            self.input = x
        return singa.Asinh(x)

    def backward(self, dy):
        dx = singa.Square(self.input)
        dx = singa.AddFloat(dx, 1.0)
        dx = singa.PowFloat(dx, -0.5)
        dx = singa.__mul__(dy, dx)
        return dx

def asinh(x):
    return Asinh()(x)[0]

class Tan(Operation):
    def __init__(self):
        super(Tan, self).__init__()

    def forward(self, x):
        if training:
            self.input = x
        return singa.Tan(x)

    def backward(self, dy):
        dx = singa.Cos(self.input)
        dx = singa.Square(dx)
        dx = singa.PowFloat(dx, -1.0)
        dx = singa.__mul__(dy, dx)
        return dx

def tan(x):
    return Tan()(x)[0]

class Atan(Operation):
    def __init__(self):
        super(Atan, self).__init__()

    def forward(self, x):
        if training:
            self.input = x
        return singa.Atan(x)

    def backward(self, dy):
        dx = singa.Square(self.input)
        dx = singa.AddFloat(dx, 1.0)
        dx = singa.PowFloat(dx, -1.0)
        dx = singa.__mul__(dy, dx)
        return dx

def atan(x):
    return Atan()(x)[0]

class Atanh(Operation):
    def __init__(self):
        super(Atanh, self).__init__()

    def forward(self, x):
        if training:
            self.input = x
        return singa.Atanh(x)

    def backward(self, dy):
        dx = singa.Square(self.input)
        dx = singa.MultFloat(dx, -1.0)         
        dx = singa.AddFloat(dx, 1.0)
        dx = singa.PowFloat(dx, -1.0)
        dx = singa.__mul__(dy, dx)
        return dx

def atanh(x):
    return Atanh()(x)[0]

class Sigmoid(Operation):
    def __init__(self):
        super(Sigmoid, self).__init__()

    def forward(self, x):
        out = singa.Sigmoid(x)
        if training:
            self.cache = (out,)
        return out

    def backward(self, dy):
        dx = singa.MultFloat(self.cache[0], -1.0)
        dx = singa.AddFloat(dx, 1.0)
        dx = singa.__mul__(self.cache[0], dx)
        dx = singa.__mul__(dy, dx)
        return dx


def sigmoid(x):
    return Sigmoid()(x)[0]


class ElemMatmul(Operation):
    def __init__(self):
        super(ElemMatmul, self).__init__()

    def forward(self, x1, x2):
        if training:
            self.cache = (x1, x2)
        return singa.__mul__(x1, x2)

    def backward(self, dy):
        dx1 = singa.__mul__(dy, self.cache[1])
        dx2 = singa.__mul__(dy, self.cache[0])
        return dx1, dx2


def mul(x, y):
    # do pointwise multiplication
    return ElemMatmul()(x, y)[0]


def add_all(*xs):
    assert len(xs) > 2
    y = add(xs[0], xs[1])
    for x in xs[2:]:
        y = add(y, x)
    return


class RNN_Base(Layer):
    def __init__(self):
        raise NotImplementedError

    def __call__(self):
        raise NotImplementedError

    def step_forward(self):
        raise NotImplementedError


class RNN(RNN_Base):
    def __init__(
        self,
        input_size,
        hidden_size,
        num_layers=1,
        nonlinearity="tanh",
        bias=True,
        batch_first=False,
        dropout=0,
        bidirectional=False,
    ):
        self.nonlinearity = nonlinearity

        Wx_shape = (input_size, hidden_size)
        self.Wx = Tensor(shape=Wx_shape, requires_grad=True, stores_grad=True)
        self.Wx.gaussian(0.0, 1.0)

        Wh_shape = (hidden_size, hidden_size)
        self.Wh = Tensor(shape=Wh_shape, requires_grad=True, stores_grad=True)
        self.Wh.gaussian(0.0, 1.0)

        B_shape = (hidden_size,)
        self.b = Tensor(shape=B_shape, requires_grad=True, stores_grad=True)
        self.b.set_value(0.0)

        self.params = (self.Wx, self.Wh, self.b)

    def __call__(self, xs, h0):
        # xs: a tuple or list of input tensors
        if not isinstance(xs, tuple):
            xs = tuple(xs)
        inputs = xs + (h0,)
        self.device_check(*inputs)
        # self.device_check(inputs[0], *self.params)
        self.device_check(inputs[0], self.Wx, self.Wh, self.b)
        batchsize = xs[0].shape[0]
        out = []
        h = self.step_forward(xs[0], h0, self.Wx, self.Wh, self.b)
        out.append(h)
        for x in xs[1:]:
            assert x.shape[0] == batchsize
            h = self.step_forward(x, h, self.Wx, self.Wh, self.b)
            out.append(h)
        return out, h

    def step_forward(self, x, h, Wx, Wh, b):
        y2 = matmul(h, Wh)
        y1 = matmul(x, Wx)
        y = add(y2, y1)
        y = add_bias(y, b, axis=0)
        if self.nonlinearity == "tanh":
            y = tanh(y)
        elif self.nonlinearity == "relu":
            y = relu(y)
        else:
            raise ValueError
        return y


class LSTM(RNN_Base):
    def __init__(
        self,
        input_size,
        hidden_size,
        nonlinearity="tanh",
        num_layers=1,
        bias=True,
        batch_first=False,
        dropout=0,
        bidirectional=False,
    ):
        self.nonlinearity = nonlinearity

        Wx_shape = (input_size, hidden_size)
        self.Wx = []
        for i in range(4):
            w = Tensor(shape=Wx_shape, requires_grad=True, stores_grad=True)
            w.gaussian(0.0, 1.0)
            self.Wx.append(w)

        Wh_shape = (hidden_size, hidden_size)
        self.Wh = []
        for i in range(4):
            w = Tensor(shape=Wh_shape, requires_grad=True, stores_grad=True)
            w.gaussian(0.0, 1.0)
            self.Wh.append(w)

        Bx_shape = (hidden_size,)
        self.Bx = []
        for i in range(4):
            b = Tensor(shape=Bx_shape, requires_grad=True, stores_grad=True)
            b.set_value(0.0)
            self.Bx.append(b)

        self.Bh = []
        for i in range(4):
            b = Tensor(shape=Bx_shape, requires_grad=True, stores_grad=True)
            b.set_value(0.0)
            self.Bh.append(b)

        self.params = self.Wx + self.Wh + self.Bx + self.Bh

    def __call__(self, xs, h0_c0):
        # xs: a tuple or list of input tensors
        # h0_c0: a tuple of (h0, c0)
        h0, c0 = h0_c0
        if not isinstance(xs, list):
            xs = list(xs)
        inputs = xs + list((h0, c0))
        self.device_check(*inputs)
        # self.device_check(inputs[0], *self.params)
        self.device_check(inputs[0], *(self.Wx + self.Wh + self.Bx + self.Bh))
        batchsize = xs[0].shape[0]
        out = []
        h, c = self.step_forward(
            xs[0], h0, c0, self.Wx, self.Wh, self.Bx, self.Bh
        )
        out.append(h)
        for x in xs[1:]:
            assert x.shape[0] == batchsize
            h, c = self.step_forward(
                x, h, c, self.Wx, self.Wh, self.Bx, self.Bh
            )
            out.append(h)
        return out, h, c

    def step_forward(self, x, h, c, Wx, Wh, Bx, Bh):
        y1 = matmul(x, Wx[0])
        y1 = add_bias(y1, Bx[0], axis=0)
        y2 = matmul(h, Wh[0])
        y2 = add_bias(y2, Bh[0], axis=0)
        i = add(y1, y2)
        i = sigmoid(i)

        y1 = matmul(x, Wx[1])
        y1 = add_bias(y1, Bx[1], axis=0)
        y2 = matmul(h, Wh[1])
        y2 = add_bias(y2, Bh[1], axis=0)
        f = add(y1, y2)
        f = sigmoid(f)

        y1 = matmul(x, Wx[2])
        y1 = add_bias(y1, Bx[2], axis=0)
        y2 = matmul(h, Wh[2])
        y2 = add_bias(y2, Bh[2], axis=0)
        o = add(y1, y2)
        o = sigmoid(o)

        y1 = matmul(x, Wx[3])
        y1 = add_bias(y1, Bx[3], axis=0)
        y2 = matmul(h, Wh[3])
        y2 = add_bias(y2, Bh[3], axis=0)
        g = add(y1, y2)
        g = tanh(g)

        cout1 = mul(f, c)
        cout2 = mul(i, g)
        cout = add(cout1, cout2)

        hout = tanh(cout)
        hout = mul(o, hout)
        return hout, cout


class Abs(Operation):
    def forward(self, a):
        if training:
            self.input = a
        return singa.Abs(a)

    def backward(self, dy):
        dx = singa.Sign(self.input)
        return singa.__mul__(dy, dx)


def abs(a):
    return Abs()(a)[0]


class Exp(Operation):
    def forward(self, a):
        if training:
            self.input = a
        return singa.Exp(a)

    def backward(self, dy):
        dx = singa.Exp(self.input)
        return singa.__mul__(dy, dx)


def exp(a):
    return Exp()(a)[0]


class LeakyRelu(Operation):
    def __init__(self, a):
        super().__init__(self)
        self.a = a

    def forward(self, x):
        if training:
            self.input = x
        x1 = singa.LTFloat(x, 0.0)
        x1 = singa.__mul__(x, x1)
        x1 = singa.MultFloat(x1, self.a)
        x2 = singa.ReLU(x)
        x1 = singa.__add__(x1, x2)
        return x1

    def backward(self, dy):
        # TODO(wangwei) check the correctness
        dx1 = singa.GTFloat(self.input, 0.0)
        dx2 = singa.LTFloat(self.input, 0.0)
        dx2 = singa.MultFloat(dx2, self.a)
        dx = singa.__add__(dx1, dx2)
        return singa.__mul__(dy, dx)


def leakyrelu(x, a=0.01):
    return LeakyRelu(a)(x)[0]

<<<<<<< HEAD
class Pow(Operation):
    def __init__(self):
        super(Pow, self).__init__()

    def forward(self, a, b):
        if training:
            self.input = (a, b)
        return singa.Pow(a, b)

    def backward(self, dy):
        da1=singa.__mul__(self.input[1], singa.Pow(self.input[0], singa.SubFloat(self.input[1],1.0)))
        da=singa.__mul__(da1, dy)

        db1=singa.__mul__(singa.Pow(self.input[0],self.input[1]), singa.Log(self.input[0]))
        db=singa.__mul__(db1, dy)

        return da, db

def pow(a, b):
    return Pow()(a,b)[0]
=======

class SoftSign(Operation):
    def __init__(self):
        super(SoftSign, self).__init__()  
    
    def forward(self, x):
    # y = x / (1 + np.abs(x))
        if training:
            self.input = x
        x1 = singa.AddFloat(singa.Abs(x),1.0)
        y = singa.__div__(x,x1)
        
        return y
      
    def backward(self, dy):
        dx = singa.AddFloat(singa.Abs(self.input),1.0)
        dx = singa.PowFloat(singa.Square(dx),-1.0)
        dx = singa.__mul__(dy, dx)
        return dx
      
def softsign(x):
    return SoftSign()(x)[0]
>>>>>>> b21a6bed

class Sqrt(Operation):
    def __init__(self):
        super(Sqrt, self).__init__()  
    
    def forward(self, x):
        if training:
            self.input = x
        return singa.Sqrt(x)
<<<<<<< HEAD
      
    def backward(self, dy):
        dx = singa.PowFloat(self.input,-0.5)
        dx = singa.MultFloat(dx,0.5)
        dx = singa.__mul__(dy, dx)
        return dx
=======

    def backward(self, dy):
        dx = singa.PowFloat(self.input,-0.5)
        dx = singa.MultFloat(dx,0.5)
>>>>>>> b21a6bed

def sqrt(x):
    return Sqrt()(x)[0]
  
class SoftPlus(Operation):
    def __init__(self):
        super(SoftPlus, self).__init__()  
    
    def forward(self, x):
    #f(x) = ln(exp(x) + 1)
        if training:
            self.input = x
        x1 = singa.AddFloat(singa.Exp(x),1.0)
        y = singa.Log(x1)    
        return y

    def backward(self, dy):
        dx = singa.Exp(singa.MultFloat(self.input, -1.0))
        dx = singa.PowFloat(singa.AddFloat(dx,1.0),-1.0)
        dx = singa.__mul__(dy, dx)
        return dx

      
def softplus(x):
    return SoftPlus()(x)[0]

class Sub(Operation):
    def __init__(self):
        super(Sub, self).__init__()    
    
    def forward(self, a, b):    
        if training:
            self.input = (a, b)
            return singa.__sub__(a, b)

    def backward(self, dy):
        return dy, singa.MultFloat(dy, -1.0)


def sub(a, b):
    return Sub()(a,b)[0]<|MERGE_RESOLUTION|>--- conflicted
+++ resolved
@@ -1829,7 +1829,7 @@
 def leakyrelu(x, a=0.01):
     return LeakyRelu(a)(x)[0]
 
-<<<<<<< HEAD
+  
 class Pow(Operation):
     def __init__(self):
         super(Pow, self).__init__()
@@ -1850,7 +1850,6 @@
 
 def pow(a, b):
     return Pow()(a,b)[0]
-=======
 
 class SoftSign(Operation):
     def __init__(self):
@@ -1873,7 +1872,6 @@
       
 def softsign(x):
     return SoftSign()(x)[0]
->>>>>>> b21a6bed
 
 class Sqrt(Operation):
     def __init__(self):
@@ -1883,19 +1881,12 @@
         if training:
             self.input = x
         return singa.Sqrt(x)
-<<<<<<< HEAD
       
     def backward(self, dy):
         dx = singa.PowFloat(self.input,-0.5)
         dx = singa.MultFloat(dx,0.5)
         dx = singa.__mul__(dy, dx)
         return dx
-=======
-
-    def backward(self, dy):
-        dx = singa.PowFloat(self.input,-0.5)
-        dx = singa.MultFloat(dx,0.5)
->>>>>>> b21a6bed
 
 def sqrt(x):
     return Sqrt()(x)[0]
