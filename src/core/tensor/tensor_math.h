--- conflicted
+++ resolved
@@ -121,10 +121,6 @@
   LOG(FATAL) << "Exp Not Implemented";
 }
 
-<<<<<<< HEAD
-// TODO(wangwei) unify SumRow and SumCol.
-/// Sum the rows of the input matrix into a vector
-=======
 /// out[i]=(in[i]<=x)?1.f:0.f
 template <typename DType, typename Lang>
 void LE(const size_t num, const Blob *in, const DType x, Blob *out,
@@ -132,7 +128,6 @@
   LOG(FATAL) << "LE Not Implemented";
 }
 /// Natual logarithm, the base is e, Neper number out[i]=log(in[i]).
->>>>>>> 26df5ac0
 template <typename DType, typename Lang>
 void Log(const size_t num, const Blob *in, Blob *out, Context *ctx) {
   LOG(FATAL) << "Log Not Implemented";
@@ -294,16 +289,6 @@
   LOG(FATAL) << "Scale Not Implemented";
 }
 
-<<<<<<< HEAD
-/// Divide alpha by each element of 'in'.
-// following the consistency guide.
-template <typename DType, typename Lang>
-void ComputeCrossEntropy(const size_t batchsize, const size_t dim,
-                         const Blob *p, const Blob *t, Blob *loss,
-                         Context *ctx) {
-  LOG(FATAL) << "Not Implemented";
-}
-=======
 /// inner product of array in1 and in2
 template <typename DType, typename Lang>
 void Dot(const size_t num, const Blob *in1, const Blob *in2, DType *out,
@@ -313,7 +298,6 @@
 
 /// out = alpha * A * v + beta * out.
 /// transA indicates if the internal data layout is transposed of A
->>>>>>> 26df5ac0
 template <typename DType, typename Lang>
 void GEMV(bool trans, const size_t m, const size_t n, const DType alpha,
           const Blob *A, const Blob *v, const DType beta, Blob *out,
@@ -339,40 +323,12 @@
   LOG(FATAL) << "GEMM Not Implemented";
 }
 
-// **************************************
-// Matrix functions
-// **************************************
-/*
-/// Add the vector v to every column of A as the column of out
-template <typename DType, typename Lang>
-void AddCol(const size_t nrow, const size_t ncol, const Blob *A, const Blob *v,
-            Blob *out, Context *ctx) {
-  LOG(FATAL) << "AddCol Not Implemented";
-}
-// TODO(wangwei) unify AddRow and AddCol.
-/// Add the vector v to every row of A as the row of out
-template <typename DType, typename Lang>
-void AddRow(const size_t nrow, const size_t ncol, const Blob *A, const Blob *v,
-            Blob *out, Context *ctx) {
-  LOG(FATAL) << "AddRow Not Implemented";
-}
-/// outer-product.
-/// in1 and in2 are vectors of len m and n. out is matrix of shape m * n
-template <typename DType, typename Lang>
-void Outer(const size_t m, const size_t n, const Blob *in1, const Blob *in2,
-           Blob *out, Context *ctx) {
-  LOG(FATAL) << "Outer Not Implemented";
-}
-
-/// Sum the columns of the in matrix into a vector
-template <typename DType, typename Lang>
-void SumColumns(const size_t nrow, const size_t ncol, const Blob *in, Blob *out,
-                Context *ctx) {
-  LOG(FATAL) << "SumColumns Not Implemented";
-}
-<<<<<<< HEAD
-template <typename DType, typename Lang>
-void Set(const size_t num, const DType x, Blob *out, Context *ctx) {
+/// Divide alpha by each element of 'in'.
+// following the consistency guide.
+template <typename DType, typename Lang>
+void ComputeCrossEntropy(const size_t batchsize, const size_t dim,
+                         const Blob *p, const Blob *t, Blob *loss,
+                         Context *ctx) {
   LOG(FATAL) << "Not Implemented";
 }
 
@@ -383,7 +339,42 @@
   LOG(FATAL) << "Not Implemented";
 }
 
-=======
+// **************************************
+// Matrix functions
+// **************************************
+/*
+/// Add the vector v to every column of A as the column of out
+template <typename DType, typename Lang>
+void AddCol(const size_t nrow, const size_t ncol, const Blob *A, const Blob *v,
+            Blob *out, Context *ctx) {
+  LOG(FATAL) << "AddCol Not Implemented";
+}
+// TODO(wangwei) unify AddRow and AddCol.
+/// Add the vector v to every row of A as the row of out
+template <typename DType, typename Lang>
+void AddRow(const size_t nrow, const size_t ncol, const Blob *A, const Blob *v,
+            Blob *out, Context *ctx) {
+  LOG(FATAL) << "AddRow Not Implemented";
+}
+/// outer-product.
+/// in1 and in2 are vectors of len m and n. out is matrix of shape m * n
+template <typename DType, typename Lang>
+void Outer(const size_t m, const size_t n, const Blob *in1, const Blob *in2,
+           Blob *out, Context *ctx) {
+  LOG(FATAL) << "Outer Not Implemented";
+}
+
+/// Sum the columns of the in matrix into a vector
+template <typename DType, typename Lang>
+void SumColumns(const size_t nrow, const size_t ncol, const Blob *in, Blob *out,
+                Context *ctx) {
+  LOG(FATAL) << "SumColumns Not Implemented";
+}
+template <typename DType, typename Lang>
+void Set(const size_t num, const DType x, Blob *out, Context *ctx) {
+  LOG(FATAL) << "Not Implemented";
+}
+
 // TODO(wangwei) unify SumRow and SumCol.
 /// Sum the rows of the in matrix into a vector
 template <typename DType, typename Lang>
@@ -392,6 +383,5 @@
   LOG(FATAL) << "SumRows Not Implemented";
 }
 */
->>>>>>> 26df5ac0
 }  // namespace singa
 #endif  // SINGA_CORE_MATH_H_