# Licensed to the Apache Software Foundation (ASF) under one
# or more contributor license agreements.  See the NOTICE file
# distributed with this work for additional information
# regarding copyright ownership.  The ASF licenses this file
# to you under the Apache License, Version 2.0 (the
# "License"); you may not use this file except in compliance
# with the License.  You may obtain a copy of the License at
#
#   http://www.apache.org/licenses/LICENSE-2.0
#
# Unless required by applicable law or agreed to in writing, software
# distributed under the License is distributed on an "AS IS" BASIS,
# WITHOUT WARRANTIES OR CONDITIONS OF ANY KIND, either express or implied.
# See the License for the specific language governing permissions and
# limitations under the License.
# =============================================================================

import unittest
from builtins import str

from singa import tensor
from singa import singa_wrap as singa
from singa import autograd

from cuda_helper import gpu_dev, cpu_dev

import numpy as np

autograd.training = True

CTensor = singa.Tensor

dy = CTensor([2, 1, 2, 2])
singa.Gaussian(0.0, 1.0, dy)

        
def _tuple_to_string(t):
    lt = [str(x) for x in t]
    return '(' + ', '.join(lt) + ')'


def prepare_inputs_targets_for_rnn_test():
    x_0 = np.random.random((2, 3)).astype(np.float32)
    x_1 = np.random.random((2, 3)).astype(np.float32)
    x_2 = np.random.random((2, 3)).astype(np.float32)

    h_0 = np.zeros((2, 2)).astype(
        np.float32)  

    t_0 = np.random.random((2, 2)).astype(np.float32)
    t_1 = np.random.random((2, 2)).astype(np.float32)
    t_2 = np.random.random((2, 2)).astype(np.float32)

    x0 = tensor.Tensor(device=gpu_dev, data=x_0)
    x1 = tensor.Tensor(device=gpu_dev, data=x_1)
    x2 = tensor.Tensor(device=gpu_dev, data=x_2)

    h0 = tensor.Tensor(device=gpu_dev, data=h_0)

    t0 = tensor.Tensor(device=gpu_dev, data=t_0)
    t1 = tensor.Tensor(device=gpu_dev, data=t_1)
    t2 = tensor.Tensor(device=gpu_dev, data=t_2)

    inputs = [x0, x1, x2]
    targets = [t0, t1, t2]
    return inputs, targets, h0


class TestPythonOperation(unittest.TestCase):

    def check_shape(self, actual, expect):
        self.assertEqual(actual, expect, 'shape mismatch, actual shape is %s'
                         ' exepcted is %s' % (_tuple_to_string(actual),
                                              _tuple_to_string(expect))
                         )

    def test_conv2d_gpu(self):
        # (in_channels, out_channels, kernel_size)
        conv_0 = autograd.Conv2d(3, 1, 2)
        conv_without_bias_0 = autograd.Conv2d(3, 1, 2, bias=False)

        gpu_input_tensor = tensor.Tensor(shape=(2, 3, 3, 3), device=gpu_dev)
        gpu_input_tensor.gaussian(0.0, 1.0)

        dy = tensor.Tensor(shape=(2, 1, 2, 2), device=gpu_dev)
        dy.gaussian(0.0, 1.0)

        y = conv_0(gpu_input_tensor)  # PyTensor
        dx, dW, db = y.creator.backward(dy.data)  # CTensor

        self.check_shape(y.shape, (2, 1, 2, 2))
        self.check_shape(dx.shape(), (2, 3, 3, 3))
        self.check_shape(dW.shape(), (1, 3, 2, 2))
        self.check_shape(db.shape(), (1,))

        # forward without bias
        y_without_bias = conv_without_bias_0(gpu_input_tensor)
        self.check_shape(y_without_bias.shape, (2, 1, 2, 2))

    def test_conv2d_cpu(self):
        # (in_channels, out_channels, kernel_size)
        conv_1 = autograd.Conv2d(3, 1, 2)
        conv_without_bias_1 = autograd.Conv2d(3, 1, 2, bias=False)

        cpu_input_tensor = tensor.Tensor(shape=(2, 3, 3, 3), device=cpu_dev)
        cpu_input_tensor.gaussian(0.0, 1.0)

        y = conv_1(cpu_input_tensor)  # PyTensor
        dx, dW, db = y.creator.backward(dy)  # CTensor

        self.check_shape(y.shape, (2, 1, 2, 2))
        self.check_shape(dx.shape(), (2, 3, 3, 3))
        self.check_shape(dW.shape(), (1, 3, 2, 2))
        self.check_shape(db.shape(), (1,))

        # forward without bias
        y_without_bias = conv_without_bias_1(cpu_input_tensor)
        self.check_shape(y_without_bias.shape, (2, 1, 2, 2))

    def test_SeparableConv2d_gpu(self):
        # SeparableConv2d(in_channels, out_channels, kernel_size)
        separ_conv=autograd.SeparableConv2d(8, 16, 3, padding=1)

        x=np.random.random((10,8,28,28)).astype(np.float32)
        x=tensor.Tensor(device=gpu_dev, data=x)

        y1 = separ_conv.depthwise_conv(x)
        y2 = separ_conv.point_conv(y1)

        dy1, dW_depth, _ = y2.creator.backward(y2.data)
        dx, dW_spacial, _ = y1.creator.backward(dy1)

        self.check_shape(y2.shape, (10, 16, 28, 28))

        self.check_shape(dy1.shape(), (10, 8, 28, 28))
        self.check_shape(dW_depth.shape(), (16, 8, 1, 1))

        self.check_shape(dx.shape(), (10, 8, 28, 28))
        self.check_shape(dW_spacial.shape(), (8, 1, 3, 3))

        y = separ_conv(x)
        self.check_shape(y.shape, (10, 16, 28, 28))


    def test_batchnorm2d_gpu(self):
        batchnorm_0 = autograd.BatchNorm2d(3)

        gpu_input_tensor = tensor.Tensor(shape=(2, 3, 3, 3), device=gpu_dev)
        gpu_input_tensor.gaussian(0.0, 1.0)

        dy = gpu_input_tensor.clone().data

        y = batchnorm_0(gpu_input_tensor)
        dx, ds, db = y.creator.backward(dy)

        self.check_shape(y.shape, (2, 3, 3, 3))
        self.check_shape(dx.shape(), (2, 3, 3, 3))
        self.check_shape(ds.shape(), (3,))
        self.check_shape(db.shape(), (3,))

    def test_vanillaRNN_gpu_tiny_ops_shape_check(self):
        # gradients shape check.
        inputs, target, h0 = prepare_inputs_targets_for_rnn_test()
        rnn = autograd.RNN(3, 2)

        hs, _ = rnn(inputs, h0)

        loss = autograd.softmax_cross_entropy(hs[0], target[0])
        for i in range(1, len(hs)):
            l = autograd.softmax_cross_entropy(hs[i], target[i])
            loss = autograd.add(loss, l)
        # d=autograd.infer_dependency(loss.creator)
        # print(d)
        for t, dt in autograd.backward(loss):
            self.check_shape(t.shape, dt.shape)

    def test_LSTM_gpu_tiny_ops_shape_check(self):
        # gradients shape check.
        inputs, target, h0 = prepare_inputs_targets_for_rnn_test()
        c_0 = np.random.random((2, 1)).astype(np.float32)
        c0 = tensor.Tensor(device=gpu_dev, data=c_0)

        rnn = autograd.LSTM(3, 2)

        hs, _, _ = rnn(inputs, (h0, c0))
        loss = autograd.softmax_cross_entropy(hs[0], target[0])

        for i in range(1, len(hs)):
            l = autograd.softmax_cross_entropy(hs[i], target[i])
            loss = autograd.add(loss, l)
        # d=autograd.infer_dependency(loss.creator)
        # print(d)
        for t, dt in autograd.backward(loss):
            self.check_shape(t.shape, dt.shape)

    def gradients_check(self, func, param, autograds, h=0.0005, df=1):
        # param: PyTensor
        # autograds: numpy_tensor
        p = tensor.to_numpy(param)
        it = np.nditer(p, flags=['multi_index'], op_flags=['readwrite'])
        while not it.finished:
            idx = it.multi_index
            diff = np.zeros_like(p)
            diff[idx] += h
            diff = tensor.from_numpy(diff)
            diff.to_device(gpu_dev)

            param += diff
            pos = func()
            pos = tensor.to_numpy(pos)

            param -= diff
            param -= diff
            neg = func()
            neg = tensor.to_numpy(neg)

            numerical_grad = np.sum((pos - neg) * df) / (2 * h)
            #print((autograds[idx] - numerical_grad)/numerical_grad)
            # threshold set as -5% to +5%
            #self.assertAlmostEqual((autograds[idx] - numerical_grad)/(numerical_grad+0.0000001), 0., places=1)
            self.assertAlmostEqual(
                autograds[idx] - numerical_grad, 0., places=2)

            it.iternext()

    def test_numerical_gradients_check_for_vallina_rnn(self):
        inputs, target, h0 = prepare_inputs_targets_for_rnn_test()

        rnn = autograd.RNN(3, 2)

        def valinna_rnn_forward():
            hs, _ = rnn(inputs, h0)

            loss = autograd.softmax_cross_entropy(hs[0], target[0])
            for i in range(1, len(hs)):
                l = autograd.softmax_cross_entropy(hs[i], target[i])
                loss = autograd.add(loss, l)
            #grads = autograd.gradients(loss)
            return loss

        loss1 = valinna_rnn_forward()
        auto_grads = autograd.gradients(loss1)

        for param in rnn.params:
            auto_grad = tensor.to_numpy(auto_grads[param])

            self.gradients_check(valinna_rnn_forward, param, auto_grad)

    def test_numerical_gradients_check_for_lstm(self):
        inputs, target, h0 = prepare_inputs_targets_for_rnn_test()
        c_0 = np.zeros((2, 2)).astype(np.float32)
        c0 = tensor.Tensor(device=gpu_dev, data=c_0)

        rnn = autograd.LSTM(3, 2)

        def lstm_forward():
            hs, _, _ = rnn(inputs, (h0, c0))

            loss = autograd.softmax_cross_entropy(hs[0], target[0])
            for i in range(1, len(hs)):
                l = autograd.softmax_cross_entropy(hs[i], target[i])
                loss = autograd.add(loss, l)
            return loss

        loss1 = lstm_forward()
        auto_grads = autograd.gradients(loss1)

        for param in rnn.params:
            auto_grad = tensor.to_numpy(auto_grads[param])

            self.gradients_check(lstm_forward, param, auto_grad)

    def test_MeanSquareError(self):
        X=np.array([4.3,5.4,3.3,3.6,5.7,6.0]).reshape(3,2).astype(np.float32)
        T=np.array([4.4,5.3,3.2,3.7,5.4,6.3]).reshape(3,2).astype(np.float32)
        x=tensor.from_numpy(X)
        t=tensor.from_numpy(T)
        x.to_device(gpu_dev)
        t.to_device(gpu_dev)

        loss= autograd.mse_loss(x,t)
        dx=loss.creator.backward()[0]

        loss_np=tensor.to_numpy(loss)[0]
        self.assertAlmostEqual(loss_np, 0.0366666, places=4)
        self.check_shape(dx.shape(), (3, 2))
        
    def test_Abs(self):
        X=np.array([0.8,-1.2,3.3,-3.6,-0.5,0.5]).reshape(3,2).astype(np.float32)
        XT=np.array([0.8,1.2,3.3,3.6,0.5,0.5]).reshape(3,2).astype(np.float32)
        x=tensor.from_numpy(X)
        x.to_device(gpu_dev)

        result=autograd.abs(x)
        dx=result.creator.backward(x.data)

        np.testing.assert_array_almost_equal(tensor.to_numpy(result), XT)
        self.check_shape(dx.shape(), (3, 2))
        
    def test_Exp(self):
        X=np.array([0.8,-1.2,3.3,-3.6,-0.5,0.5]).reshape(3,2).astype(np.float32)
        XT=np.exp(X)
        x=tensor.from_numpy(X)
        x.to_device(gpu_dev)

        result=autograd.exp(x)
        dx=result.creator.backward(x.data)

        np.testing.assert_array_almost_equal(tensor.to_numpy(result), XT, decimal=5)
        self.check_shape(dx.shape(), (3, 2))

    def test_Identity_cpu(self):
        x = np.array([-0.9, -0.3, -0.1, 0.1, 0.5, 0.9]).reshape(3, 2).astype(np.float32)
        y = x.copy()
        grad=np.ones(x.shape)
        x = tensor.from_numpy(x)
        x.to_device(cpu_dev)

        result = autograd.identity(x)
        dy = tensor.from_numpy(np.ones((3,2)).astype(np.float32))
        dy.to_device(cpu_dev)
        dx = result.creator.backward(dy.data)

        np.testing.assert_array_almost_equal(tensor.to_numpy(result), y, decimal=5)
        np.testing.assert_array_almost_equal(tensor.to_numpy(tensor.from_raw_tensor(dx)), grad, decimal=5)
        self.check_shape(dx.shape(), (3, 2))
    def test_Identity_gpu(self):
        x = np.array([-0.9, -0.3, -0.1, 0.1, 0.5, 0.9]).reshape(3, 2).astype(np.float32)
        y = x.copy()
        grad=np.ones(x.shape)
        x = tensor.from_numpy(x)
        x.to_device(gpu_dev)

        result = autograd.identity(x)
        dy = tensor.from_numpy(np.ones((3,2)).astype(np.float32))
        dy.to_device(gpu_dev)
        dx = result.creator.backward(dy.data)

        np.testing.assert_array_almost_equal(tensor.to_numpy(result), y, decimal=5)
        np.testing.assert_array_almost_equal(tensor.to_numpy(tensor.from_raw_tensor(dx)), grad, decimal=5)
        self.check_shape(dx.shape(), (3, 2))

    def test_LeakyRelu(self):
        X=np.array([0.8,-1.2,3.3,-3.6,-0.5,0.5]).reshape(3,2).astype(np.float32)
        XT=np.array([0.8,-0.012,3.3,-0.036,-0.005,0.5]).reshape(3,2).astype(np.float32)
        x=tensor.from_numpy(X)
        x.to_device(gpu_dev)

        result=autograd.leakyrelu(x)

        dx=result.creator.backward(x.data)

        np.testing.assert_array_almost_equal(tensor.to_numpy(result), XT)
        self.check_shape(dx.shape(), (3, 2))
       
    def test_Cos_cpu(self):
        X = np.array([0.8, -1.2, 3.3, -3.6, -0.5, 0.5]).reshape(3, 2).astype(np.float32)
        XT = np.cos(X)
        DY = np.ones((3, 2), dtype = np.float32)

        x = tensor.from_numpy(X)
        dy = tensor.from_numpy(DY)
        x.to_device(cpu_dev)
        dy.to_device(cpu_dev)

        result = autograd.cos(x)
        dx = result.creator.backward(dy.data)

        G = - np.sin(X)
        DX = np.multiply(G, DY)

        np.testing.assert_array_almost_equal(tensor.to_numpy(result), XT, decimal=5)
        np.testing.assert_array_almost_equal(tensor.to_numpy(tensor.from_raw_tensor(dx)), DX, decimal=5)

    def test_Cos_gpu(self):
        X = np.array([0.8, -1.2, 3.3, -3.6, -0.5, 0.5]).reshape(3, 2).astype(np.float32)
        XT = np.cos(X)
        DY = np.ones((3, 2), dtype = np.float32)

        x = tensor.from_numpy(X)
        dy = tensor.from_numpy(DY)
        x.to_device(gpu_dev)
        dy.to_device(gpu_dev)

        result = autograd.cos(x)
        dx = result.creator.backward(dy.data)

        G = - np.sin(X)
        DX = np.multiply(G, DY)

        np.testing.assert_array_almost_equal(tensor.to_numpy(result), XT, decimal=5)
        np.testing.assert_array_almost_equal(tensor.to_numpy(tensor.from_raw_tensor(dx)), DX, decimal=5)

    def test_Cosh_cpu(self):
        X = np.array([0.8, -1.2, 3.3, -3.6, -0.5, 0.5]).reshape(3, 2).astype(np.float32)
        XT = np.cosh(X)
        DY = np.ones((3, 2), dtype = np.float32)

        x = tensor.from_numpy(X)
        dy = tensor.from_numpy(DY)
        x.to_device(cpu_dev)
        dy.to_device(cpu_dev)

        result = autograd.cosh(x)
        dx = result.creator.backward(dy.data)

        G = np.sinh(X)
        DX = np.multiply(G, DY)

        np.testing.assert_array_almost_equal(tensor.to_numpy(result), XT, decimal=5)
        np.testing.assert_array_almost_equal(tensor.to_numpy(tensor.from_raw_tensor(dx)), DX, decimal=5)

    def test_Cosh_gpu(self):
        X = np.array([0.8, -1.2, 3.3, -3.6, -0.5, 0.5]).reshape(3, 2).astype(np.float32)
        XT = np.cosh(X)
        DY = np.ones((3, 2), dtype = np.float32)

        x = tensor.from_numpy(X)
        dy = tensor.from_numpy(DY)
        x.to_device(gpu_dev)
        dy.to_device(gpu_dev)

        result = autograd.cosh(x)
        dx = result.creator.backward(dy.data)

        G = np.sinh(X)
        DX = np.multiply(G, DY)

        np.testing.assert_array_almost_equal(tensor.to_numpy(result), XT, decimal=5)
        np.testing.assert_array_almost_equal(tensor.to_numpy(tensor.from_raw_tensor(dx)), DX, decimal=5)

    def test_Acos_cpu(self):
        X = np.array([-0.9, -0.3, -0.1, 0.1, 0.5, 0.9]).reshape(3, 2).astype(np.float32)
        XT = np.arccos(X)
        DY = np.ones((3, 2), dtype = np.float32)

        x = tensor.from_numpy(X)
        dy = tensor.from_numpy(DY)
        x.to_device(cpu_dev)
        dy.to_device(cpu_dev)

        result = autograd.acos(x)
        dx = result.creator.backward(dy.data)

        G = - 1.0 / np.sqrt( 1.0 - np.square(X) )  
        DX = np.multiply(G, DY)

        np.testing.assert_array_almost_equal(tensor.to_numpy(result), XT, decimal=5)
        np.testing.assert_array_almost_equal(tensor.to_numpy(tensor.from_raw_tensor(dx)), DX, decimal=5)

    def test_Acos_gpu(self):
        X = np.array([-0.9, -0.3, -0.1, 0.1, 0.5, 0.9]).reshape(3, 2).astype(np.float32)
        XT = np.arccos(X)
        DY = np.ones((3, 2), dtype = np.float32)

        x = tensor.from_numpy(X)
        dy = tensor.from_numpy(DY)
        x.to_device(gpu_dev)
        dy.to_device(gpu_dev)

        result = autograd.acos(x)
        dx = result.creator.backward(dy.data)

        G = - 1.0 / np.sqrt( 1.0 - np.square(X) )  
        DX = np.multiply(G, DY)

        np.testing.assert_array_almost_equal(tensor.to_numpy(result), XT, decimal=5)
        np.testing.assert_array_almost_equal(tensor.to_numpy(tensor.from_raw_tensor(dx)), DX, decimal=5)

    def test_Acosh_cpu(self):
        X = np.array([1.1, 1.5, 1.9, 2.2, 2.5, 2.8]).reshape(3, 2).astype(np.float32)
        XT = np.arccosh(X)
        DY = np.ones((3, 2), dtype = np.float32)

        x = tensor.from_numpy(X)
        dy = tensor.from_numpy(DY)
        x.to_device(cpu_dev)
        dy.to_device(cpu_dev)

        result = autograd.acosh(x)
        dx = result.creator.backward(dy.data)

        G = 1.0 / np.multiply( np.sqrt( X - 1.0 ) , np.sqrt( X + 1.0 ) )
        DX = np.multiply(G, DY)

        np.testing.assert_array_almost_equal(tensor.to_numpy(result), XT, decimal=5)
        np.testing.assert_array_almost_equal(tensor.to_numpy(tensor.from_raw_tensor(dx)), DX, decimal=5)

    def test_Acosh_gpu(self):
        X = np.array([1.1, 1.5, 1.9, 2.2, 2.5, 2.8]).reshape(3, 2).astype(np.float32)
        XT = np.arccosh(X)
        DY = np.ones((3, 2), dtype = np.float32)

        x = tensor.from_numpy(X)
        dy = tensor.from_numpy(DY)
        x.to_device(gpu_dev)
        dy.to_device(gpu_dev)

        result = autograd.acosh(x)
        dx = result.creator.backward(dy.data)

        G = 1.0 / np.multiply( np.sqrt( X - 1.0 ) , np.sqrt( X + 1.0 ) )
        DX = np.multiply(G, DY)

        np.testing.assert_array_almost_equal(tensor.to_numpy(result), XT, decimal=5)
        np.testing.assert_array_almost_equal(tensor.to_numpy(tensor.from_raw_tensor(dx)), DX, decimal=5)

    def test_Sin_cpu(self):
        X = np.array([0.8, -1.2, 3.3, -3.6, -0.5, 0.5]).reshape(3, 2).astype(np.float32)
        XT = np.sin(X)
        DY = np.ones((3, 2), dtype = np.float32)

        x = tensor.from_numpy(X)
        dy = tensor.from_numpy(DY)
        x.to_device(cpu_dev)
        dy.to_device(cpu_dev)

        result = autograd.sin(x)
        dx = result.creator.backward(dy.data)

        G = np.cos(X)
        DX = np.multiply(G, DY)

        np.testing.assert_array_almost_equal(tensor.to_numpy(result), XT, decimal=5)
        np.testing.assert_array_almost_equal(tensor.to_numpy(tensor.from_raw_tensor(dx)), DX, decimal=5)

    def test_Sin_gpu(self):
        X = np.array([0.8, -1.2, 3.3, -3.6, -0.5, 0.5]).reshape(3, 2).astype(np.float32)
        XT = np.sin(X)
        DY = np.ones((3, 2), dtype = np.float32)

        x = tensor.from_numpy(X)
        dy = tensor.from_numpy(DY)
        x.to_device(gpu_dev)
        dy.to_device(gpu_dev)

        result = autograd.sin(x)
        dx = result.creator.backward(dy.data)

        G = np.cos(X)
        DX = np.multiply(G, DY)

        np.testing.assert_array_almost_equal(tensor.to_numpy(result), XT, decimal=5)
        np.testing.assert_array_almost_equal(tensor.to_numpy(tensor.from_raw_tensor(dx)), DX, decimal=5)

    def test_Sinh_cpu(self):
        X = np.array([0.8, -1.2, 3.3, -3.6, -0.5, 0.5]).reshape(3, 2).astype(np.float32)
        XT = np.sinh(X)
        DY = np.ones((3, 2), dtype = np.float32)

        x = tensor.from_numpy(X)
        dy = tensor.from_numpy(DY)
        x.to_device(cpu_dev)
        dy.to_device(cpu_dev)

        result = autograd.sinh(x)
        dx = result.creator.backward(dy.data)

        G = np.cosh(X)
        DX = np.multiply(G, DY)

        np.testing.assert_array_almost_equal(tensor.to_numpy(result), XT, decimal=5)
        np.testing.assert_array_almost_equal(tensor.to_numpy(tensor.from_raw_tensor(dx)), DX, decimal=5)

    def test_Sinh_gpu(self):
        X = np.array([0.8, -1.2, 3.3, -3.6, -0.5, 0.5]).reshape(3, 2).astype(np.float32)
        XT = np.sinh(X)
        DY = np.ones((3, 2), dtype = np.float32)

        x = tensor.from_numpy(X)
        dy = tensor.from_numpy(DY)
        x.to_device(gpu_dev)
        dy.to_device(gpu_dev)

        result = autograd.sinh(x)
        dx = result.creator.backward(dy.data)

        G = np.cosh(X)
        DX = np.multiply(G, DY)

        np.testing.assert_array_almost_equal(tensor.to_numpy(result), XT, decimal=5)
        np.testing.assert_array_almost_equal(tensor.to_numpy(tensor.from_raw_tensor(dx)), DX, decimal=5)

    def test_Asin_cpu(self):
        X = np.array([-0.9, -0.3, -0.1, 0.1, 0.5, 0.9]).reshape(3, 2).astype(np.float32)
        XT = np.arcsin(X)
        DY = np.ones((3, 2), dtype = np.float32)

        x = tensor.from_numpy(X)
        dy = tensor.from_numpy(DY)
        x.to_device(cpu_dev)
        dy.to_device(cpu_dev)

        result = autograd.asin(x)
        dx = result.creator.backward(dy.data)

        G = 1.0 / np.sqrt( 1.0 - np.square(X) )
        DX = np.multiply(G, DY)

        np.testing.assert_array_almost_equal(tensor.to_numpy(result), XT, decimal=5)
        np.testing.assert_array_almost_equal(tensor.to_numpy(tensor.from_raw_tensor(dx)), DX, decimal=5)

    def test_Asin_gpu(self):
        X = np.array([-0.9, -0.3, -0.1, 0.1, 0.5, 0.9]).reshape(3, 2).astype(np.float32)
        XT = np.arcsin(X)
        DY = np.ones((3, 2), dtype = np.float32)

        x = tensor.from_numpy(X)
        dy = tensor.from_numpy(DY)
        x.to_device(gpu_dev)
        dy.to_device(gpu_dev)

        result = autograd.asin(x)
        dx = result.creator.backward(dy.data)

        G = 1.0 / np.sqrt( 1.0 - np.square(X) )
        DX = np.multiply(G, DY)

        np.testing.assert_array_almost_equal(tensor.to_numpy(result), XT, decimal=5)
        np.testing.assert_array_almost_equal(tensor.to_numpy(tensor.from_raw_tensor(dx)), DX, decimal=5)

    def test_Asinh_cpu(self):
        X = np.array([-0.9, -0.3, -0.1, 0.1, 0.5, 0.9]).reshape(3, 2).astype(np.float32)
        XT = np.arcsinh(X)
        DY = np.ones((3, 2), dtype = np.float32)

        x = tensor.from_numpy(X)
        dy = tensor.from_numpy(DY)
        x.to_device(cpu_dev)
        dy.to_device(cpu_dev)

        result = autograd.asinh(x)
        dx = result.creator.backward(dy.data)

        G = 1.0 / np.sqrt( np.square(X) + 1.0 )
        DX = np.multiply(G, DY)

        np.testing.assert_array_almost_equal(tensor.to_numpy(result), XT, decimal=5)
        np.testing.assert_array_almost_equal(tensor.to_numpy(tensor.from_raw_tensor(dx)), DX, decimal=5)

    def test_Less_gpu(self):
        x0 = np.array([-0.9, -0.3, -0.1, 0.1, 0.5, 0.9]).reshape(3, 2).astype(np.float32)
        x1 = np.array([0, -0.3, 0, 0.1, 0, 0.9]).reshape(3, 2).astype(np.float32)
        y = np.less(x0,x1)
        x0 = tensor.from_numpy(x0)
        x1 = tensor.from_numpy(x1)
        x0.to_device(gpu_dev)
        x1.to_device(gpu_dev)

        result = autograd.less(x0,x1)
        np.testing.assert_array_almost_equal(tensor.to_numpy(result), y, decimal=5)

    def test_Less_cpu(self):
        x0 = np.array([-0.9, -0.3, -0.1, 0.1, 0.5, 0.9]).reshape(3, 2).astype(np.float32)
        x1 = np.array([0, -0.3, 0, 0.1, 0, 0.9]).reshape(3, 2).astype(np.float32)
        y = np.less(x0,x1)
        x0 = tensor.from_numpy(x0)
        x1 = tensor.from_numpy(x1)
        x0.to_device(cpu_dev)
        x1.to_device(cpu_dev)

        result = autograd.less(x0,x1)

        np.testing.assert_array_almost_equal(tensor.to_numpy(result), y, decimal=5)

    def test_Asinh_gpu(self):
        X = np.array([-0.9, -0.3, -0.1, 0.1, 0.5, 0.9]).reshape(3, 2).astype(np.float32)
        XT = np.arcsinh(X)
        DY = np.ones((3, 2), dtype = np.float32)

        x = tensor.from_numpy(X)
        dy = tensor.from_numpy(DY)
        x.to_device(gpu_dev)
        dy.to_device(gpu_dev)

        result = autograd.asinh(x)
        dx = result.creator.backward(dy.data)

        G = 1.0 / np.sqrt( np.square(X) + 1.0 )
        DX = np.multiply(G, DY)

        np.testing.assert_array_almost_equal(tensor.to_numpy(result), XT, decimal=5)
        np.testing.assert_array_almost_equal(tensor.to_numpy(tensor.from_raw_tensor(dx)), DX, decimal=5)

    def test_Tan_cpu(self):
        X = np.array([0.8, -1.2, 3.3, -3.6, -0.5, 0.5]).reshape(3, 2).astype(np.float32)
        XT = np.tan(X)
        DY = np.ones((3, 2), dtype = np.float32)

        x = tensor.from_numpy(X)
        dy = tensor.from_numpy(DY)
        x.to_device(cpu_dev)
        dy.to_device(cpu_dev)

        result = autograd.tan(x)
        dx = result.creator.backward(dy.data)

        G = 1.0 / np.square( np.cos(X) ) 
        DX = np.multiply(G, DY)

        np.testing.assert_array_almost_equal(tensor.to_numpy(result), XT, decimal=5)
        np.testing.assert_array_almost_equal(tensor.to_numpy(tensor.from_raw_tensor(dx)), DX, decimal=5)

    def test_Tan_gpu(self):
        X = np.array([0.8, -1.2, 3.3, -3.6, -0.5, 0.5]).reshape(3, 2).astype(np.float32)
        XT = np.tan(X)
        DY = np.ones((3, 2), dtype = np.float32)

        x = tensor.from_numpy(X)
        dy = tensor.from_numpy(DY)
        x.to_device(gpu_dev)
        dy.to_device(gpu_dev)

        result = autograd.tan(x)
        dx = result.creator.backward(dy.data)

        G = 1.0 / np.square( np.cos(X) ) 
        DX = np.multiply(G, DY)

        np.testing.assert_array_almost_equal(tensor.to_numpy(result), XT, decimal=5)
        np.testing.assert_array_almost_equal(tensor.to_numpy(tensor.from_raw_tensor(dx)), DX, decimal=5)

    def test_Tanh_cpu(self):
        X = np.array([0.8, -1.2, 3.3, -3.6, -0.5, 0.5]).reshape(3, 2).astype(np.float32)
        XT = np.tanh(X)
        DY = np.ones((3, 2), dtype = np.float32)

        x = tensor.from_numpy(X)
        dy = tensor.from_numpy(DY)
        x.to_device(cpu_dev)
        dy.to_device(cpu_dev)

        result = autograd.tanh(x)
        dx = result.creator.backward(dy.data)

        G = 1.0 / np.square( np.cosh(X) ) 
        DX = np.multiply(G, DY)

        np.testing.assert_array_almost_equal(tensor.to_numpy(result), XT, decimal=5)
        np.testing.assert_array_almost_equal(tensor.to_numpy(tensor.from_raw_tensor(dx)), DX, decimal=5)

    def test_Tanh_gpu(self):
        X = np.array([0.8, -1.2, 3.3, -3.6, -0.5, 0.5]).reshape(3, 2).astype(np.float32)
        XT = np.tanh(X)
        DY = np.ones((3, 2), dtype = np.float32)

        x = tensor.from_numpy(X)
        dy = tensor.from_numpy(DY)
        x.to_device(gpu_dev)
        dy.to_device(gpu_dev)

        result = autograd.tanh(x)
        dx = result.creator.backward(dy.data)

        G = 1.0 / np.square( np.cosh(X) ) 
        DX = np.multiply(G, DY)

        np.testing.assert_array_almost_equal(tensor.to_numpy(result), XT, decimal=5)
        np.testing.assert_array_almost_equal(tensor.to_numpy(tensor.from_raw_tensor(dx)), DX, decimal=5)

    def test_Atan_cpu(self):
        X = np.array([-0.9, -0.3, -0.1, 0.1, 0.5, 0.9]).reshape(3, 2).astype(np.float32)
        XT = np.arctan(X)
        DY = np.ones((3, 2), dtype = np.float32)

        x = tensor.from_numpy(X)
        dy = tensor.from_numpy(DY)
        x.to_device(cpu_dev)
        dy.to_device(cpu_dev)

        result = autograd.atan(x)
        dx = result.creator.backward(dy.data)

        G = 1.0 / ( 1.0 + np.square(X) ) 
        DX = np.multiply(G, DY)

        np.testing.assert_array_almost_equal(tensor.to_numpy(result), XT, decimal=5)
        np.testing.assert_array_almost_equal(tensor.to_numpy(tensor.from_raw_tensor(dx)), DX, decimal=5)

    def test_Atan_gpu(self):
        X = np.array([-0.9, -0.3, -0.1, 0.1, 0.5, 0.9]).reshape(3, 2).astype(np.float32)
        XT = np.arctan(X)
        DY = np.ones((3, 2), dtype = np.float32)

        x = tensor.from_numpy(X)
        dy = tensor.from_numpy(DY)
        x.to_device(gpu_dev)
        dy.to_device(gpu_dev)

        result = autograd.atan(x)
        dx = result.creator.backward(dy.data)

        G = 1.0 / ( 1.0 + np.square(X) ) 
        DX = np.multiply(G, DY)

        np.testing.assert_array_almost_equal(tensor.to_numpy(result), XT, decimal=5)
        np.testing.assert_array_almost_equal(tensor.to_numpy(tensor.from_raw_tensor(dx)), DX, decimal=5)

    def test_Atanh_cpu(self):
        X = np.array([-0.9, -0.3, -0.1, 0.1, 0.5, 0.9]).reshape(3, 2).astype(np.float32)
        XT = np.arctanh(X)
        DY = np.ones((3, 2), dtype = np.float32)

        x = tensor.from_numpy(X)
        dy = tensor.from_numpy(DY)
        x.to_device(cpu_dev)
        dy.to_device(cpu_dev)

        result = autograd.atanh(x)
        dx = result.creator.backward(dy.data)

        G = 1.0 / ( 1.0 - np.square(X) ) 
        DX = np.multiply(G, DY)

        np.testing.assert_array_almost_equal(tensor.to_numpy(result), XT, decimal=5)
        np.testing.assert_array_almost_equal(tensor.to_numpy(tensor.from_raw_tensor(dx)), DX, decimal=5)

    def test_Atanh_gpu(self):
        X = np.array([-0.9, -0.3, -0.1, 0.1, 0.5, 0.9]).reshape(3, 2).astype(np.float32)
        XT = np.arctanh(X)
        DY = np.ones((3, 2), dtype = np.float32)

        x = tensor.from_numpy(X)
        dy = tensor.from_numpy(DY)
        x.to_device(gpu_dev)
        dy.to_device(gpu_dev)

        result = autograd.atanh(x)
        dx = result.creator.backward(dy.data)

        G = 1.0 / ( 1.0 - np.square(X) ) 
        DX = np.multiply(G, DY)

        np.testing.assert_array_almost_equal(tensor.to_numpy(result), XT, decimal=5)
        np.testing.assert_array_almost_equal(tensor.to_numpy(tensor.from_raw_tensor(dx)), DX, decimal=5)

    def test_Sub_cpu(self):
        X0 = np.array([7, -5, 0.2, -0.1, 0.3, 4]).reshape(3, 2).astype(np.float32)
        X1 = np.array([0.6, -1.3, 0.1, -0.1, 0.4, 0.3]).reshape(3, 2).astype(np.float32)
        XT = np.subtract(X0, X1)
        
        DY = np.ones((3, 2), dtype = np.float32)
        x0 = tensor.from_numpy(X0)
        x1 = tensor.from_numpy(X1)
        dy = tensor.from_numpy(DY)
        x0.to_device(cpu_dev)
        x1.to_device(cpu_dev)
        dy.to_device(cpu_dev)

        result = autograd.sub(x0, x1)
        dx0, dx1 = result.creator.backward(dy.data)

        DX0 = np.multiply(DY, 1.0)
        DX1 = np.multiply(DY, -1.0)

        np.testing.assert_array_almost_equal(tensor.to_numpy(result), XT, decimal=5)
        np.testing.assert_array_almost_equal(tensor.to_numpy(tensor.from_raw_tensor(dx0)), DX0, decimal=5)
        np.testing.assert_array_almost_equal(tensor.to_numpy(tensor.from_raw_tensor(dx1)), DX1, decimal=5)

    def test_Sub_gpu(self):
        X0 = np.array([7, -5, 0.2, -0.1, 0.3, 4]).reshape(3, 2).astype(np.float32)
        X1 = np.array([0.6, -1.3, 0.1, -0.1, 0.4, 0.3]).reshape(3, 2).astype(np.float32)
        XT = np.subtract(X0, X1)
        
        DY = np.ones((3, 2), dtype = np.float32)
        x0 = tensor.from_numpy(X0)
        x1 = tensor.from_numpy(X1)
        dy = tensor.from_numpy(DY)
        x0.to_device(gpu_dev)
        x1.to_device(gpu_dev)
        dy.to_device(gpu_dev)


        result = autograd.sub(x0, x1)
        dx0, dx1 = result.creator.backward(dy.data)
        DX0 = np.multiply(DY, 1.0)
        DX1 = np.multiply(DY, -1.0)

        np.testing.assert_array_almost_equal(tensor.to_numpy(result), XT, decimal=5)
        np.testing.assert_array_almost_equal(tensor.to_numpy(tensor.from_raw_tensor(dx0)), DX0, decimal=5)
        np.testing.assert_array_almost_equal(tensor.to_numpy(tensor.from_raw_tensor(dx1)), DX1, decimal=5)
        
    def test_Pow_cpu(self):
        X0 = np.array([7, 5, 0.2, 0.1, 0.3, 4]).reshape(3, 2).astype(np.float32)
        X1 = np.array([-1.0, 2.0, -1.0, -2.1, 1.0, -2.0]).reshape(3, 2).astype(np.float32)
        XT = np.power(X0, X1)
        
        DY = np.ones((3, 2), dtype = np.float32)
        x0 = tensor.from_numpy(X0)
        x1 = tensor.from_numpy(X1)
        dy = tensor.from_numpy(DY)
        x0.to_device(cpu_dev)
        x1.to_device(cpu_dev)
        dy.to_device(cpu_dev)

        result = autograd.pow(x0, x1)
        dx0, dx1 = result.creator.backward(dy.data)

        G0 =  np.multiply(X1, np.power(X0, (X1 - 1.0)) )
        DX0 = np.multiply(G0, DY)
        G1 = np.multiply(np.power(X0, X1), np.log(X0) )
        DX1 = np.multiply(G1, DY)

        np.testing.assert_array_almost_equal(tensor.to_numpy(result), XT, decimal=5)
        np.testing.assert_array_almost_equal(tensor.to_numpy(tensor.from_raw_tensor(dx0)), DX0, decimal=4)
        np.testing.assert_array_almost_equal(tensor.to_numpy(tensor.from_raw_tensor(dx1)), DX1, decimal=4)

    def test_Pow_gpu(self):
        X0 = np.array([7, 5, 0.2, 0.1, 0.3, 4]).reshape(3, 2).astype(np.float32)
        X1 = np.array([-1.0, 2.0, -1.0, -2.1, 1.0, -2.0]).reshape(3, 2).astype(np.float32)
        XT = np.power(X0, X1)
        
        DY = np.ones((3, 2), dtype = np.float32)
        x0 = tensor.from_numpy(X0)
        x1 = tensor.from_numpy(X1)
        dy = tensor.from_numpy(DY)
        x0.to_device(gpu_dev)
        x1.to_device(gpu_dev)
        dy.to_device(gpu_dev)

        result = autograd.pow(x0, x1)
        dx0, dx1 = result.creator.backward(dy.data)

        G0 =  np.multiply(X1, np.power(X0, (X1 - 1.0)) )
        DX0 = np.multiply(G0, DY)
        G1 = np.multiply(np.power(X0, X1), np.log(X0) )
        DX1 = np.multiply(G1, DY)

        np.testing.assert_array_almost_equal(tensor.to_numpy(result), XT, decimal=5)
        np.testing.assert_array_almost_equal(tensor.to_numpy(tensor.from_raw_tensor(dx0)), DX0, decimal=4)
        np.testing.assert_array_almost_equal(tensor.to_numpy(tensor.from_raw_tensor(dx1)), DX1, decimal=4)


    def test_SoftSign_cpu(self):
        # y = x / (1 + np.abs(x))
        X = np.array([0.8, -1.2, 3.3, -3.6, -0.5, 0.5]).reshape(3, 2).astype(np.float32)
        XT = X/(1 + np.absolute(X))
        DY = np.ones((3, 2), dtype = np.float32)

        x = tensor.from_numpy(X)
        dy = tensor.from_numpy(DY)
        x.to_device(cpu_dev)
        dy.to_device(cpu_dev)

        result = autograd.softsign(x)
        dx = result.creator.backward(dy.data)

        G = 1.0/np.square(np.absolute(X)+1.0)
        DX = np.multiply(G, DY)

        np.testing.assert_array_almost_equal(tensor.to_numpy(result), XT, decimal=5)
        np.testing.assert_array_almost_equal(tensor.to_numpy(tensor.from_raw_tensor(dx)), DX, decimal=5)
    
    def test_SoftSign_gpu(self):
        # y = x / (1 + np.abs(x))
        X = np.array([0.8, -1.2, 3.3, -3.6, -0.5, 0.5]).reshape(3, 2).astype(np.float32)
        XT = X/(1 + np.absolute(X))
        DY = np.ones((3, 2), dtype = np.float32)

        x = tensor.from_numpy(X)
        dy = tensor.from_numpy(DY)
        x.to_device(gpu_dev)
        dy.to_device(gpu_dev)

        result = autograd.softsign(x)
        dx = result.creator.backward(dy.data)

        G = 1.0/np.square(np.absolute(X)+1.0)
        DX = np.multiply(G, DY)

        np.testing.assert_array_almost_equal(tensor.to_numpy(result), XT, decimal=5)
        np.testing.assert_array_almost_equal(tensor.to_numpy(tensor.from_raw_tensor(dx)), DX, decimal=5)

    def test_SoftPlus_cpu(self):
        #y = np.log(np.exp(x) + 1)
        X = np.array([0.8, -1.2, 3.3, -3.6, -0.5, 0.5]).reshape(3, 2).astype(np.float32)
        XT = np.log(np.exp(X) + 1)
        DY = np.ones((3, 2), dtype = np.float32)

        x = tensor.from_numpy(X)
        dy = tensor.from_numpy(DY)
        x.to_device(cpu_dev)
        dy.to_device(cpu_dev)

        result = autograd.softplus(x)
        dx = result.creator.backward(dy.data)

        G = 1.0 / (1.0 + np.exp(-X))
        DX = np.multiply(G, DY)

        np.testing.assert_array_almost_equal(tensor.to_numpy(result), XT, decimal=5)
        np.testing.assert_array_almost_equal(tensor.to_numpy(tensor.from_raw_tensor(dx)), DX, decimal=5)
    
    def test_SoftPlus_gpu(self):
        #y = np.log(np.exp(x) + 1)
        X = np.array([0.8, -1.2, 3.3, -3.6, -0.5, 0.5]).reshape(3, 2).astype(np.float32)
        XT = np.log(np.exp(X) + 1)
        DY = np.ones((3, 2), dtype = np.float32)

        x = tensor.from_numpy(X)
        dy = tensor.from_numpy(DY)
        x.to_device(gpu_dev)
        dy.to_device(gpu_dev)

        result = autograd.softplus(x)
        dx = result.creator.backward(dy.data)
        
        G = 1.0 / (1.0 + np.exp(-X))
        DX = np.multiply(G, DY)

        np.testing.assert_array_almost_equal(tensor.to_numpy(result), XT, decimal=5)
        np.testing.assert_array_almost_equal(tensor.to_numpy(tensor.from_raw_tensor(dx)), DX, decimal=5)

    def test_Sqrt_cpu(self):
        X = np.array([0.1,1.0,0.4,4.0,0.9,9.0]).reshape(3,2).astype(np.float32)
        XT = np.sqrt(X)
        DY = np.ones((3, 2), dtype = np.float32)

        x = tensor.from_numpy(X)
        dy = tensor.from_numpy(DY)
        x.to_device(cpu_dev)
        dy.to_device(cpu_dev)

        result = autograd.sqrt(x)
        dx = result.creator.backward(dy.data)

        G = 0.5 * np.power(X, -0.5)
        DX = np.multiply(G, DY)

        np.testing.assert_array_almost_equal(tensor.to_numpy(result), XT, decimal=5)
        np.testing.assert_array_almost_equal(tensor.to_numpy(tensor.from_raw_tensor(dx)), DX, decimal=5)

    def test_Sqrt_gpu(self):
        X = np.array([0.1,1.0,0.4,4.0,0.9,9.0]).reshape(3,2).astype(np.float32)
        XT = np.sqrt(X)
        DY = np.ones((3, 2), dtype = np.float32)

        x = tensor.from_numpy(X)
        dy = tensor.from_numpy(DY)
        x.to_device(gpu_dev)
        dy.to_device(gpu_dev)

        result = autograd.sqrt(x)
        dx = result.creator.backward(dy.data)

        G = 0.5 * np.power(X, -0.5)
        DX = np.multiply(G, DY)

        np.testing.assert_array_almost_equal(tensor.to_numpy(result), XT, decimal=5)
        np.testing.assert_array_almost_equal(tensor.to_numpy(tensor.from_raw_tensor(dx)), DX, decimal=5)


<<<<<<< HEAD
=======

    def test_transpose_cpu(self):
        x = np.random.randn(3,2,1)
        y = x.transpose(1,2,0)
        dy = np.random.randn(*(y.shape))
        grad = dy.transpose((2,0,1))

        x = tensor.from_numpy(x)
        dy = tensor.from_numpy(dy)
        x.to_device(cpu_dev)
        dy.to_device(cpu_dev)

        result = autograd.transpose(x,(1,2,0))
        dx = result.creator.backward(dy.data)
        np.testing.assert_array_almost_equal(tensor.to_numpy(result), y, decimal=5)
        np.testing.assert_array_almost_equal(tensor.to_numpy(tensor.from_raw_tensor(dx)), grad, decimal=5)

    def test_transpose_gpu(self):
        x = np.random.randn(3,2,1)
        y = x.transpose(1,2,0)
        dy = np.random.randn(*(y.shape))
        grad = dy.transpose((2,0,1))

        x = tensor.from_numpy(x)
        dy = tensor.from_numpy(dy)
        x.to_device(gpu_dev)
        dy.to_device(gpu_dev)

        result = autograd.transpose(x,(1,2,0))

>>>>>>> ae0485a8
    def test_Sign_cpu(self):
        X = np.array([0.8, -1.2, 3.3, -3.6, -0.5, 0.5]).reshape(3, 2).astype(np.float32)
        XT = np.sign(X)

        result = autograd.sign(x)
        dx = result.creator.backward(dy.data)
        DX = np.multiply(DY,0)

        np.testing.assert_array_almost_equal(tensor.to_numpy(result), XT, decimal=5)
        np.testing.assert_array_almost_equal(tensor.to_numpy(tensor.from_raw_tensor(dx)), DX, decimal=5)

    
    def test_Sign_gpu(self):
        X = np.array([0.8, -1.2, 3.3, -3.6, -0.5, 0.5]).reshape(3, 2).astype(np.float32)
        XT = np.sign(X)
        
        result = autograd.sign(x)
        dx = result.creator.backward(dy.data)
        DX = np.multiply(DY,0)

    def test_Log_cpu(self):
        X = np.array([0.1,1.0,0.4,1.4,0.9,2.0]).reshape(3,2).astype(np.float32)
        XT = np.log(X)
        DY = np.ones((3, 2), dtype = np.float32)

        result = autograd.log(x)
        dx = result.creator.backward(dy.data)
        #dx = 1/x
        G = 1.0 / X
        DX = np.multiply(G, DY)

        np.testing.assert_array_almost_equal(tensor.to_numpy(result), XT, decimal=5)
        np.testing.assert_array_almost_equal(tensor.to_numpy(tensor.from_raw_tensor(dx)), DX, decimal=5)
    
    def test_Log_gpu(self):
        X = np.array([0.1,1.0,0.4,1.4,0.9,2.0]).reshape(3,2).astype(np.float32)
        XT = np.log(X)

        result = autograd.log(x)
        dx = result.creator.backward(dy.data)
        #dx = 1/x
        G = 1.0 / X
        DX = np.multiply(G, DY)

        np.testing.assert_array_almost_equal(tensor.to_numpy(result), XT, decimal=5)
        np.testing.assert_array_almost_equal(tensor.to_numpy(tensor.from_raw_tensor(dx)), DX, decimal=5)
        
    def test_mul_cpu(self):
        x = np.array([0.1,-1.0,0.4,4.0,-0.9,9.0]).reshape(3,2).astype(np.float32)
        x1 = np.array([0.1,1.0,0.4,4.0,0.9,9.0]).reshape(3,2).astype(np.float32)
        y = x*x1
        dy = np.array([0.1,1.0,0.4,4.0,0.9,9.0]).reshape(3,2).astype(np.float32)
        grad0=x1*dy
        grad1=x*dy


        x = tensor.from_numpy(x)
        slope = tensor.from_numpy(x1)
        dy = tensor.from_numpy(dy)
        x.to_device(cpu_dev)
        slope.to_device(cpu_dev)
        dy.to_device(cpu_dev)

        result = autograd.mul(x,slope)
        dx0,dx1 = result.creator.backward(dy.data)


        np.testing.assert_array_almost_equal(tensor.to_numpy(result), y, decimal=5)
        np.testing.assert_array_almost_equal(tensor.to_numpy(tensor.from_raw_tensor(dx0)), grad0, decimal=5)
        np.testing.assert_array_almost_equal(tensor.to_numpy(tensor.from_raw_tensor(dx1)), grad1, decimal=5)

    def test_mul_gpu(self):
        x = np.array([0.1,-1.0,0.4,4.0,-0.9,9.0]).reshape(3,2).astype(np.float32)
        x1 = np.array([0.1,1.0,0.4,4.0,0.9,9.0]).reshape(3,2).astype(np.float32)
        y = x*x1
        dy = np.array([0.1,1.0,0.4,4.0,0.9,9.0]).reshape(3,2).astype(np.float32)
        grad0=x1*dy
        grad1=x*dy


        x = tensor.from_numpy(x)
        slope = tensor.from_numpy(x1)
        dy = tensor.from_numpy(dy)
        x.to_device(gpu_dev)
        slope.to_device(gpu_dev)
        dy.to_device(gpu_dev)

        result = autograd.mul(x,slope)
        dx0,dx1 = result.creator.backward(dy.data)


        np.testing.assert_array_almost_equal(tensor.to_numpy(result), y, decimal=5)
        np.testing.assert_array_almost_equal(tensor.to_numpy(tensor.from_raw_tensor(dx0)), grad0, decimal=5)
        np.testing.assert_array_almost_equal(tensor.to_numpy(tensor.from_raw_tensor(dx1)), grad1, decimal=5)

    def test_reshape_cpu(self):
        x = np.array([0.1,-1.0,0.4,4.0,-0.9,9.0]).reshape(3,2).astype(np.float32)
        y = x.reshape(2,3)
        dy = np.ones((3, 2), dtype = np.float32)
        grad = dy.reshape(3,2)


        x = tensor.from_numpy(x)
        dy = tensor.from_numpy(dy)
        x.to_device(cpu_dev)
        dy.to_device(cpu_dev)

        result = autograd.reshape(x,(2,3))
        dx = result.creator.backward(dy.data)


        np.testing.assert_array_almost_equal(tensor.to_numpy(result), y, decimal=5)
        np.testing.assert_array_almost_equal(tensor.to_numpy(tensor.from_raw_tensor(dx)), grad, decimal=5)


    def test_reshape_gpu(self):
        x = np.array([0.1,-1.0,0.4,4.0,-0.9,9.0]).reshape(3,2).astype(np.float32)
        y = x.reshape(2,3)
        dy = np.ones((3, 2), dtype = np.float32)
        grad = dy.reshape(3,2)


        x = tensor.from_numpy(x)
        dy = tensor.from_numpy(dy)
        x.to_device(gpu_dev)
        dy.to_device(gpu_dev)

        result = autograd.reshape(x,(2,3))
        dx = result.creator.backward(dy.data)


        np.testing.assert_array_almost_equal(tensor.to_numpy(result), y, decimal=5)
        np.testing.assert_array_almost_equal(tensor.to_numpy(tensor.from_raw_tensor(dx)), grad, decimal=5)


if __name__ == '__main__':
    unittest.main()<|MERGE_RESOLUTION|>--- conflicted
+++ resolved
@@ -1049,10 +1049,6 @@
         np.testing.assert_array_almost_equal(tensor.to_numpy(result), XT, decimal=5)
         np.testing.assert_array_almost_equal(tensor.to_numpy(tensor.from_raw_tensor(dx)), DX, decimal=5)
 
-
-<<<<<<< HEAD
-=======
-
     def test_transpose_cpu(self):
         x = np.random.randn(3,2,1)
         y = x.transpose(1,2,0)
@@ -1082,7 +1078,7 @@
 
         result = autograd.transpose(x,(1,2,0))
 
->>>>>>> ae0485a8
+
     def test_Sign_cpu(self):
         X = np.array([0.8, -1.2, 3.3, -3.6, -0.5, 0.5]).reshape(3, 2).astype(np.float32)
         XT = np.sign(X)
