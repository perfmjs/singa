# Licensed to the Apache Software Foundation (ASF) under one
# or more contributor license agreements.  See the NOTICE file
# distributed with this work for additional information
# regarding copyright ownership.  The ASF licenses this file
# to you under the Apache License, Version 2.0 (the
# "License"); you may not use this file except in compliance
# with the License.  You may obtain a copy of the License at
#
#   http://www.apache.org/licenses/LICENSE-2.0
#
# Unless required by applicable law or agreed to in writing, software
# distributed under the License is distributed on an "AS IS" BASIS,
# WITHOUT WARRANTIES OR CONDITIONS OF ANY KIND, either express or implied.
# See the License for the specific language governing permissions and
# limitations under the License.
# =============================================================================

import unittest
from builtins import str

from singa import tensor
from singa import singa_wrap as singa
from singa import autograd

from cuda_helper import gpu_dev, cpu_dev

import numpy as np

autograd.training = True

CTensor = singa.Tensor

dy = CTensor([2, 1, 2, 2])
singa.Gaussian(0.0, 1.0, dy)

        
def _tuple_to_string(t):
    lt = [str(x) for x in t]
    return '(' + ', '.join(lt) + ')'


def prepare_inputs_targets_for_rnn_test():
    x_0 = np.random.random((2, 3)).astype(np.float32)
    x_1 = np.random.random((2, 3)).astype(np.float32)
    x_2 = np.random.random((2, 3)).astype(np.float32)

    h_0 = np.zeros((2, 2)).astype(
        np.float32)  

    t_0 = np.random.random((2, 2)).astype(np.float32)
    t_1 = np.random.random((2, 2)).astype(np.float32)
    t_2 = np.random.random((2, 2)).astype(np.float32)

    x0 = tensor.Tensor(device=gpu_dev, data=x_0)
    x1 = tensor.Tensor(device=gpu_dev, data=x_1)
    x2 = tensor.Tensor(device=gpu_dev, data=x_2)

    h0 = tensor.Tensor(device=gpu_dev, data=h_0)

    t0 = tensor.Tensor(device=gpu_dev, data=t_0)
    t1 = tensor.Tensor(device=gpu_dev, data=t_1)
    t2 = tensor.Tensor(device=gpu_dev, data=t_2)

    inputs = [x0, x1, x2]
    targets = [t0, t1, t2]
    return inputs, targets, h0


class TestPythonOperation(unittest.TestCase):

    def check_shape(self, actual, expect):
        self.assertEqual(actual, expect, 'shape mismatch, actual shape is %s'
                         ' exepcted is %s' % (_tuple_to_string(actual),
                                              _tuple_to_string(expect))
                         )

    def test_conv2d_gpu(self):
        # (in_channels, out_channels, kernel_size)
        conv_0 = autograd.Conv2d(3, 1, 2)
        conv_without_bias_0 = autograd.Conv2d(3, 1, 2, bias=False)

        gpu_input_tensor = tensor.Tensor(shape=(2, 3, 3, 3), device=gpu_dev)
        gpu_input_tensor.gaussian(0.0, 1.0)

        dy = tensor.Tensor(shape=(2, 1, 2, 2), device=gpu_dev)
        dy.gaussian(0.0, 1.0)

        y = conv_0(gpu_input_tensor)  # PyTensor
        dx, dW, db = y.creator.backward(dy.data)  # CTensor

        self.check_shape(y.shape, (2, 1, 2, 2))
        self.check_shape(dx.shape(), (2, 3, 3, 3))
        self.check_shape(dW.shape(), (1, 3, 2, 2))
        self.check_shape(db.shape(), (1,))

        # forward without bias
        y_without_bias = conv_without_bias_0(gpu_input_tensor)
        self.check_shape(y_without_bias.shape, (2, 1, 2, 2))

    def test_conv2d_cpu(self):
        # (in_channels, out_channels, kernel_size)
        conv_1 = autograd.Conv2d(3, 1, 2)
        conv_without_bias_1 = autograd.Conv2d(3, 1, 2, bias=False)

        cpu_input_tensor = tensor.Tensor(shape=(2, 3, 3, 3), device=cpu_dev)
        cpu_input_tensor.gaussian(0.0, 1.0)

        y = conv_1(cpu_input_tensor)  # PyTensor
        dx, dW, db = y.creator.backward(dy)  # CTensor

        self.check_shape(y.shape, (2, 1, 2, 2))
        self.check_shape(dx.shape(), (2, 3, 3, 3))
        self.check_shape(dW.shape(), (1, 3, 2, 2))
        self.check_shape(db.shape(), (1,))

        # forward without bias
        y_without_bias = conv_without_bias_1(cpu_input_tensor)
        self.check_shape(y_without_bias.shape, (2, 1, 2, 2))

    def test_SeparableConv2d_gpu(self):
        # SeparableConv2d(in_channels, out_channels, kernel_size)
        separ_conv=autograd.SeparableConv2d(8, 16, 3, padding=1)

        x=np.random.random((10,8,28,28)).astype(np.float32)
        x=tensor.Tensor(device=gpu_dev, data=x)

        y1 = separ_conv.depthwise_conv(x)
        y2 = separ_conv.point_conv(y1)

        dy1, dW_depth, _ = y2.creator.backward(y2.data)
        dx, dW_spacial, _ = y1.creator.backward(dy1)

        self.check_shape(y2.shape, (10, 16, 28, 28))

        self.check_shape(dy1.shape(), (10, 8, 28, 28))
        self.check_shape(dW_depth.shape(), (16, 8, 1, 1))

        self.check_shape(dx.shape(), (10, 8, 28, 28))
        self.check_shape(dW_spacial.shape(), (8, 1, 3, 3))

        y = separ_conv(x)
        self.check_shape(y.shape, (10, 16, 28, 28))


    def test_batchnorm2d_gpu(self):
        batchnorm_0 = autograd.BatchNorm2d(3)

        gpu_input_tensor = tensor.Tensor(shape=(2, 3, 3, 3), device=gpu_dev)
        gpu_input_tensor.gaussian(0.0, 1.0)

        dy = gpu_input_tensor.clone().data

        y = batchnorm_0(gpu_input_tensor)
        dx, ds, db = y.creator.backward(dy)

        self.check_shape(y.shape, (2, 3, 3, 3))
        self.check_shape(dx.shape(), (2, 3, 3, 3))
        self.check_shape(ds.shape(), (3,))
        self.check_shape(db.shape(), (3,))

    def test_vanillaRNN_gpu_tiny_ops_shape_check(self):
        # gradients shape check.
        inputs, target, h0 = prepare_inputs_targets_for_rnn_test()
        rnn = autograd.RNN(3, 2)

        hs, _ = rnn(inputs, h0)

        loss = autograd.softmax_cross_entropy(hs[0], target[0])
        for i in range(1, len(hs)):
            l = autograd.softmax_cross_entropy(hs[i], target[i])
            loss = autograd.add(loss, l)
        # d=autograd.infer_dependency(loss.creator)
        # print(d)
        for t, dt in autograd.backward(loss):
            self.check_shape(t.shape, dt.shape)

    def test_LSTM_gpu_tiny_ops_shape_check(self):
        # gradients shape check.
        inputs, target, h0 = prepare_inputs_targets_for_rnn_test()
        c_0 = np.random.random((2, 1)).astype(np.float32)
        c0 = tensor.Tensor(device=gpu_dev, data=c_0)

        rnn = autograd.LSTM(3, 2)

        hs, _, _ = rnn(inputs, (h0, c0))
        loss = autograd.softmax_cross_entropy(hs[0], target[0])

        for i in range(1, len(hs)):
            l = autograd.softmax_cross_entropy(hs[i], target[i])
            loss = autograd.add(loss, l)
        # d=autograd.infer_dependency(loss.creator)
        # print(d)
        for t, dt in autograd.backward(loss):
            self.check_shape(t.shape, dt.shape)

    def gradients_check(self, func, param, autograds, h=0.0005, df=1):
        # param: PyTensor
        # autograds: numpy_tensor
        p = tensor.to_numpy(param)
        it = np.nditer(p, flags=['multi_index'], op_flags=['readwrite'])
        while not it.finished:
            idx = it.multi_index
            diff = np.zeros_like(p)
            diff[idx] += h
            diff = tensor.from_numpy(diff)
            diff.to_device(gpu_dev)

            param += diff
            pos = func()
            pos = tensor.to_numpy(pos)

            param -= diff
            param -= diff
            neg = func()
            neg = tensor.to_numpy(neg)

            numerical_grad = np.sum((pos - neg) * df) / (2 * h)
            #print((autograds[idx] - numerical_grad)/numerical_grad)
            # threshold set as -5% to +5%
            #self.assertAlmostEqual((autograds[idx] - numerical_grad)/(numerical_grad+0.0000001), 0., places=1)
            self.assertAlmostEqual(
                autograds[idx] - numerical_grad, 0., places=2)

            it.iternext()

    def test_numerical_gradients_check_for_vallina_rnn(self):
        inputs, target, h0 = prepare_inputs_targets_for_rnn_test()

        rnn = autograd.RNN(3, 2)

        def valinna_rnn_forward():
            hs, _ = rnn(inputs, h0)

            loss = autograd.softmax_cross_entropy(hs[0], target[0])
            for i in range(1, len(hs)):
                l = autograd.softmax_cross_entropy(hs[i], target[i])
                loss = autograd.add(loss, l)
            #grads = autograd.gradients(loss)
            return loss

        loss1 = valinna_rnn_forward()
        auto_grads = autograd.gradients(loss1)

        for param in rnn.params:
            auto_grad = tensor.to_numpy(auto_grads[param])

            self.gradients_check(valinna_rnn_forward, param, auto_grad)

    def test_numerical_gradients_check_for_lstm(self):
        inputs, target, h0 = prepare_inputs_targets_for_rnn_test()
        c_0 = np.zeros((2, 2)).astype(np.float32)
        c0 = tensor.Tensor(device=gpu_dev, data=c_0)

        rnn = autograd.LSTM(3, 2)

        def lstm_forward():
            hs, _, _ = rnn(inputs, (h0, c0))

            loss = autograd.softmax_cross_entropy(hs[0], target[0])
            for i in range(1, len(hs)):
                l = autograd.softmax_cross_entropy(hs[i], target[i])
                loss = autograd.add(loss, l)
            return loss

        loss1 = lstm_forward()
        auto_grads = autograd.gradients(loss1)

        for param in rnn.params:
            auto_grad = tensor.to_numpy(auto_grads[param])

            self.gradients_check(lstm_forward, param, auto_grad)

    def test_MeanSquareError(self):
        X=np.array([4.3,5.4,3.3,3.6,5.7,6.0]).reshape(3,2).astype(np.float32)
        T=np.array([4.4,5.3,3.2,3.7,5.4,6.3]).reshape(3,2).astype(np.float32)
        x=tensor.from_numpy(X)
        t=tensor.from_numpy(T)
        x.to_device(gpu_dev)
        t.to_device(gpu_dev)

        loss= autograd.mse_loss(x,t)
        dx=loss.creator.backward()[0]

        loss_np=tensor.to_numpy(loss)[0]
        self.assertAlmostEqual(loss_np, 0.0366666, places=4)
        self.check_shape(dx.shape(), (3, 2))
        
    def test_Abs(self):
        X=np.array([0.8,-1.2,3.3,-3.6,-0.5,0.5]).reshape(3,2).astype(np.float32)
        XT=np.array([0.8,1.2,3.3,3.6,0.5,0.5]).reshape(3,2).astype(np.float32)
        x=tensor.from_numpy(X)
        x.to_device(gpu_dev)

        result=autograd.abs(x)
        dx=result.creator.backward(x.data)

        np.testing.assert_array_almost_equal(tensor.to_numpy(result), XT)
        self.check_shape(dx.shape(), (3, 2))
        
    def test_Exp(self):
        X=np.array([0.8,-1.2,3.3,-3.6,-0.5,0.5]).reshape(3,2).astype(np.float32)
        XT=np.exp(X)
        x=tensor.from_numpy(X)
        x.to_device(gpu_dev)

        result=autograd.exp(x)
        dx=result.creator.backward(x.data)

        np.testing.assert_array_almost_equal(tensor.to_numpy(result), XT, decimal=5)
        self.check_shape(dx.shape(), (3, 2))
        
    def test_LeakyRelu(self):
        X=np.array([0.8,-1.2,3.3,-3.6,-0.5,0.5]).reshape(3,2).astype(np.float32)
        XT=np.array([0.8,-0.012,3.3,-0.036,-0.005,0.5]).reshape(3,2).astype(np.float32)
        x=tensor.from_numpy(X)
        x.to_device(gpu_dev)

        result=autograd.leakyrelu(x)

        dx=result.creator.backward(x.data)

        np.testing.assert_array_almost_equal(tensor.to_numpy(result), XT)
        self.check_shape(dx.shape(), (3, 2))
       
    def test_Cos_cpu(self):
        X = np.array([0.8, -1.2, 3.3, -3.6, -0.5, 0.5]).reshape(3, 2).astype(np.float32)
        XT = np.cos(X)
        DY = np.ones((3, 2), dtype = np.float32)

        x = tensor.from_numpy(X)
        dy = tensor.from_numpy(DY)
        x.to_device(cpu_dev)
        dy.to_device(cpu_dev)

        result = autograd.cos(x)
        dx = result.creator.backward(dy.data)

        G = - np.sin(X)
        DX = np.multiply(G, DY)

        np.testing.assert_array_almost_equal(tensor.to_numpy(result), XT, decimal=5)
        np.testing.assert_array_almost_equal(tensor.to_numpy(tensor.from_raw_tensor(dx)), DX, decimal=5)

    def test_Cos_gpu(self):
        X = np.array([0.8, -1.2, 3.3, -3.6, -0.5, 0.5]).reshape(3, 2).astype(np.float32)
        XT = np.cos(X)
        DY = np.ones((3, 2), dtype = np.float32)

        x = tensor.from_numpy(X)
        dy = tensor.from_numpy(DY)
        x.to_device(gpu_dev)
        dy.to_device(gpu_dev)

        result = autograd.cos(x)
        dx = result.creator.backward(dy.data)

        G = - np.sin(X)
        DX = np.multiply(G, DY)

        np.testing.assert_array_almost_equal(tensor.to_numpy(result), XT, decimal=5)
        np.testing.assert_array_almost_equal(tensor.to_numpy(tensor.from_raw_tensor(dx)), DX, decimal=5)

    def test_Cosh_cpu(self):
        X = np.array([0.8, -1.2, 3.3, -3.6, -0.5, 0.5]).reshape(3, 2).astype(np.float32)
        XT = np.cosh(X)
        DY = np.ones((3, 2), dtype = np.float32)

        x = tensor.from_numpy(X)
        dy = tensor.from_numpy(DY)
        x.to_device(cpu_dev)
        dy.to_device(cpu_dev)

        result = autograd.cosh(x)
        dx = result.creator.backward(dy.data)

        G = np.sinh(X)
        DX = np.multiply(G, DY)

        np.testing.assert_array_almost_equal(tensor.to_numpy(result), XT, decimal=5)
        np.testing.assert_array_almost_equal(tensor.to_numpy(tensor.from_raw_tensor(dx)), DX, decimal=5)

    def test_Cosh_gpu(self):
        X = np.array([0.8, -1.2, 3.3, -3.6, -0.5, 0.5]).reshape(3, 2).astype(np.float32)
        XT = np.cosh(X)
        DY = np.ones((3, 2), dtype = np.float32)

        x = tensor.from_numpy(X)
        dy = tensor.from_numpy(DY)
        x.to_device(gpu_dev)
        dy.to_device(gpu_dev)

        result = autograd.cosh(x)
        dx = result.creator.backward(dy.data)

        G = np.sinh(X)
        DX = np.multiply(G, DY)

        np.testing.assert_array_almost_equal(tensor.to_numpy(result), XT, decimal=5)
        np.testing.assert_array_almost_equal(tensor.to_numpy(tensor.from_raw_tensor(dx)), DX, decimal=5)

    def test_Acos_cpu(self):
        X = np.array([-0.9, -0.3, -0.1, 0.1, 0.5, 0.9]).reshape(3, 2).astype(np.float32)
        XT = np.arccos(X)
        DY = np.ones((3, 2), dtype = np.float32)

        x = tensor.from_numpy(X)
        dy = tensor.from_numpy(DY)
        x.to_device(cpu_dev)
        dy.to_device(cpu_dev)

        result = autograd.acos(x)
        dx = result.creator.backward(dy.data)

        G = - 1.0 / np.sqrt( 1.0 - np.square(X) )  
        DX = np.multiply(G, DY)

        np.testing.assert_array_almost_equal(tensor.to_numpy(result), XT, decimal=5)
        np.testing.assert_array_almost_equal(tensor.to_numpy(tensor.from_raw_tensor(dx)), DX, decimal=5)

    def test_Acos_gpu(self):
        X = np.array([-0.9, -0.3, -0.1, 0.1, 0.5, 0.9]).reshape(3, 2).astype(np.float32)
        XT = np.arccos(X)
        DY = np.ones((3, 2), dtype = np.float32)

        x = tensor.from_numpy(X)
        dy = tensor.from_numpy(DY)
        x.to_device(gpu_dev)
        dy.to_device(gpu_dev)

        result = autograd.acos(x)
        dx = result.creator.backward(dy.data)

        G = - 1.0 / np.sqrt( 1.0 - np.square(X) )  
        DX = np.multiply(G, DY)

        np.testing.assert_array_almost_equal(tensor.to_numpy(result), XT, decimal=5)
        np.testing.assert_array_almost_equal(tensor.to_numpy(tensor.from_raw_tensor(dx)), DX, decimal=5)

    def test_Acosh_cpu(self):
        X = np.array([1.1, 1.5, 1.9, 2.2, 2.5, 2.8]).reshape(3, 2).astype(np.float32)
        XT = np.arccosh(X)
        DY = np.ones((3, 2), dtype = np.float32)

        x = tensor.from_numpy(X)
        dy = tensor.from_numpy(DY)
        x.to_device(cpu_dev)
        dy.to_device(cpu_dev)

        result = autograd.acosh(x)
        dx = result.creator.backward(dy.data)

        G = 1.0 / np.multiply( np.sqrt( X - 1.0 ) , np.sqrt( X + 1.0 ) )
        DX = np.multiply(G, DY)

        np.testing.assert_array_almost_equal(tensor.to_numpy(result), XT, decimal=5)
        np.testing.assert_array_almost_equal(tensor.to_numpy(tensor.from_raw_tensor(dx)), DX, decimal=5)

    def test_Acosh_gpu(self):
        X = np.array([1.1, 1.5, 1.9, 2.2, 2.5, 2.8]).reshape(3, 2).astype(np.float32)
        XT = np.arccosh(X)
        DY = np.ones((3, 2), dtype = np.float32)

        x = tensor.from_numpy(X)
        dy = tensor.from_numpy(DY)
        x.to_device(gpu_dev)
        dy.to_device(gpu_dev)

        result = autograd.acosh(x)
        dx = result.creator.backward(dy.data)

        G = 1.0 / np.multiply( np.sqrt( X - 1.0 ) , np.sqrt( X + 1.0 ) )
        DX = np.multiply(G, DY)

        np.testing.assert_array_almost_equal(tensor.to_numpy(result), XT, decimal=5)
        np.testing.assert_array_almost_equal(tensor.to_numpy(tensor.from_raw_tensor(dx)), DX, decimal=5)

    def test_Sin_cpu(self):
        X = np.array([0.8, -1.2, 3.3, -3.6, -0.5, 0.5]).reshape(3, 2).astype(np.float32)
        XT = np.sin(X)
        DY = np.ones((3, 2), dtype = np.float32)

        x = tensor.from_numpy(X)
        dy = tensor.from_numpy(DY)
        x.to_device(cpu_dev)
        dy.to_device(cpu_dev)

        result = autograd.sin(x)
        dx = result.creator.backward(dy.data)

        G = np.cos(X)
        DX = np.multiply(G, DY)

        np.testing.assert_array_almost_equal(tensor.to_numpy(result), XT, decimal=5)
        np.testing.assert_array_almost_equal(tensor.to_numpy(tensor.from_raw_tensor(dx)), DX, decimal=5)

    def test_Sin_gpu(self):
        X = np.array([0.8, -1.2, 3.3, -3.6, -0.5, 0.5]).reshape(3, 2).astype(np.float32)
        XT = np.sin(X)
        DY = np.ones((3, 2), dtype = np.float32)

        x = tensor.from_numpy(X)
        dy = tensor.from_numpy(DY)
        x.to_device(gpu_dev)
        dy.to_device(gpu_dev)

        result = autograd.sin(x)
        dx = result.creator.backward(dy.data)

        G = np.cos(X)
        DX = np.multiply(G, DY)

        np.testing.assert_array_almost_equal(tensor.to_numpy(result), XT, decimal=5)
        np.testing.assert_array_almost_equal(tensor.to_numpy(tensor.from_raw_tensor(dx)), DX, decimal=5)

    def test_Sinh_cpu(self):
        X = np.array([0.8, -1.2, 3.3, -3.6, -0.5, 0.5]).reshape(3, 2).astype(np.float32)
        XT = np.sinh(X)
        DY = np.ones((3, 2), dtype = np.float32)

        x = tensor.from_numpy(X)
        dy = tensor.from_numpy(DY)
        x.to_device(cpu_dev)
        dy.to_device(cpu_dev)

        result = autograd.sinh(x)
        dx = result.creator.backward(dy.data)

        G = np.cosh(X)
        DX = np.multiply(G, DY)

        np.testing.assert_array_almost_equal(tensor.to_numpy(result), XT, decimal=5)
        np.testing.assert_array_almost_equal(tensor.to_numpy(tensor.from_raw_tensor(dx)), DX, decimal=5)

    def test_Sinh_gpu(self):
        X = np.array([0.8, -1.2, 3.3, -3.6, -0.5, 0.5]).reshape(3, 2).astype(np.float32)
        XT = np.sinh(X)
        DY = np.ones((3, 2), dtype = np.float32)

        x = tensor.from_numpy(X)
        dy = tensor.from_numpy(DY)
        x.to_device(gpu_dev)
        dy.to_device(gpu_dev)

        result = autograd.sinh(x)
        dx = result.creator.backward(dy.data)

        G = np.cosh(X)
        DX = np.multiply(G, DY)

        np.testing.assert_array_almost_equal(tensor.to_numpy(result), XT, decimal=5)
        np.testing.assert_array_almost_equal(tensor.to_numpy(tensor.from_raw_tensor(dx)), DX, decimal=5)

    def test_Asin_cpu(self):
        X = np.array([-0.9, -0.3, -0.1, 0.1, 0.5, 0.9]).reshape(3, 2).astype(np.float32)
        XT = np.arcsin(X)
        DY = np.ones((3, 2), dtype = np.float32)

        x = tensor.from_numpy(X)
        dy = tensor.from_numpy(DY)
        x.to_device(cpu_dev)
        dy.to_device(cpu_dev)

        result = autograd.asin(x)
        dx = result.creator.backward(dy.data)

        G = 1.0 / np.sqrt( 1.0 - np.square(X) )
        DX = np.multiply(G, DY)

        np.testing.assert_array_almost_equal(tensor.to_numpy(result), XT, decimal=5)
        np.testing.assert_array_almost_equal(tensor.to_numpy(tensor.from_raw_tensor(dx)), DX, decimal=5)

    def test_Asin_gpu(self):
        X = np.array([-0.9, -0.3, -0.1, 0.1, 0.5, 0.9]).reshape(3, 2).astype(np.float32)
        XT = np.arcsin(X)
        DY = np.ones((3, 2), dtype = np.float32)

        x = tensor.from_numpy(X)
        dy = tensor.from_numpy(DY)
        x.to_device(gpu_dev)
        dy.to_device(gpu_dev)

        result = autograd.asin(x)
        dx = result.creator.backward(dy.data)

        G = 1.0 / np.sqrt( 1.0 - np.square(X) )
        DX = np.multiply(G, DY)

        np.testing.assert_array_almost_equal(tensor.to_numpy(result), XT, decimal=5)
        np.testing.assert_array_almost_equal(tensor.to_numpy(tensor.from_raw_tensor(dx)), DX, decimal=5)

    def test_Asinh_cpu(self):
        X = np.array([-0.9, -0.3, -0.1, 0.1, 0.5, 0.9]).reshape(3, 2).astype(np.float32)
        XT = np.arcsinh(X)
        DY = np.ones((3, 2), dtype = np.float32)

        x = tensor.from_numpy(X)
        dy = tensor.from_numpy(DY)
        x.to_device(cpu_dev)
        dy.to_device(cpu_dev)

        result = autograd.asinh(x)
        dx = result.creator.backward(dy.data)

        G = 1.0 / np.sqrt( np.square(X) + 1.0 )
        DX = np.multiply(G, DY)

        np.testing.assert_array_almost_equal(tensor.to_numpy(result), XT, decimal=5)
        np.testing.assert_array_almost_equal(tensor.to_numpy(tensor.from_raw_tensor(dx)), DX, decimal=5)

    def test_Asinh_gpu(self):
        X = np.array([-0.9, -0.3, -0.1, 0.1, 0.5, 0.9]).reshape(3, 2).astype(np.float32)
        XT = np.arcsinh(X)
        DY = np.ones((3, 2), dtype = np.float32)

        x = tensor.from_numpy(X)
        dy = tensor.from_numpy(DY)
        x.to_device(gpu_dev)
        dy.to_device(gpu_dev)

        result = autograd.asinh(x)
        dx = result.creator.backward(dy.data)

        G = 1.0 / np.sqrt( np.square(X) + 1.0 )
        DX = np.multiply(G, DY)

        np.testing.assert_array_almost_equal(tensor.to_numpy(result), XT, decimal=5)
        np.testing.assert_array_almost_equal(tensor.to_numpy(tensor.from_raw_tensor(dx)), DX, decimal=5)

    def test_Tan_cpu(self):
        X = np.array([0.8, -1.2, 3.3, -3.6, -0.5, 0.5]).reshape(3, 2).astype(np.float32)
        XT = np.tan(X)
        DY = np.ones((3, 2), dtype = np.float32)

        x = tensor.from_numpy(X)
        dy = tensor.from_numpy(DY)
        x.to_device(cpu_dev)
        dy.to_device(cpu_dev)

        result = autograd.tan(x)
        dx = result.creator.backward(dy.data)

        G = 1.0 / np.square( np.cos(X) ) 
        DX = np.multiply(G, DY)

        np.testing.assert_array_almost_equal(tensor.to_numpy(result), XT, decimal=5)
        np.testing.assert_array_almost_equal(tensor.to_numpy(tensor.from_raw_tensor(dx)), DX, decimal=5)

    def test_Tan_gpu(self):
        X = np.array([0.8, -1.2, 3.3, -3.6, -0.5, 0.5]).reshape(3, 2).astype(np.float32)
        XT = np.tan(X)
        DY = np.ones((3, 2), dtype = np.float32)

        x = tensor.from_numpy(X)
        dy = tensor.from_numpy(DY)
        x.to_device(gpu_dev)
        dy.to_device(gpu_dev)

        result = autograd.tan(x)
        dx = result.creator.backward(dy.data)

        G = 1.0 / np.square( np.cos(X) ) 
        DX = np.multiply(G, DY)

        np.testing.assert_array_almost_equal(tensor.to_numpy(result), XT, decimal=5)
        np.testing.assert_array_almost_equal(tensor.to_numpy(tensor.from_raw_tensor(dx)), DX, decimal=5)

    def test_Tanh_cpu(self):
        X = np.array([0.8, -1.2, 3.3, -3.6, -0.5, 0.5]).reshape(3, 2).astype(np.float32)
        XT = np.tanh(X)
        DY = np.ones((3, 2), dtype = np.float32)

        x = tensor.from_numpy(X)
        dy = tensor.from_numpy(DY)
        x.to_device(cpu_dev)
        dy.to_device(cpu_dev)

        result = autograd.tanh(x)
        dx = result.creator.backward(dy.data)

        G = 1.0 / np.square( np.cosh(X) ) 
        DX = np.multiply(G, DY)

        np.testing.assert_array_almost_equal(tensor.to_numpy(result), XT, decimal=5)
        np.testing.assert_array_almost_equal(tensor.to_numpy(tensor.from_raw_tensor(dx)), DX, decimal=5)

    def test_Tanh_gpu(self):
        X = np.array([0.8, -1.2, 3.3, -3.6, -0.5, 0.5]).reshape(3, 2).astype(np.float32)
        XT = np.tanh(X)
        DY = np.ones((3, 2), dtype = np.float32)

        x = tensor.from_numpy(X)
        dy = tensor.from_numpy(DY)
        x.to_device(gpu_dev)
        dy.to_device(gpu_dev)

        result = autograd.tanh(x)
        dx = result.creator.backward(dy.data)

        G = 1.0 / np.square( np.cosh(X) ) 
        DX = np.multiply(G, DY)

        np.testing.assert_array_almost_equal(tensor.to_numpy(result), XT, decimal=5)
        np.testing.assert_array_almost_equal(tensor.to_numpy(tensor.from_raw_tensor(dx)), DX, decimal=5)

    def test_Atan_cpu(self):
        X = np.array([-0.9, -0.3, -0.1, 0.1, 0.5, 0.9]).reshape(3, 2).astype(np.float32)
        XT = np.arctan(X)
        DY = np.ones((3, 2), dtype = np.float32)

        x = tensor.from_numpy(X)
        dy = tensor.from_numpy(DY)
        x.to_device(cpu_dev)
        dy.to_device(cpu_dev)

        result = autograd.atan(x)
        dx = result.creator.backward(dy.data)

        G = 1.0 / ( 1.0 + np.square(X) ) 
        DX = np.multiply(G, DY)

        np.testing.assert_array_almost_equal(tensor.to_numpy(result), XT, decimal=5)
        np.testing.assert_array_almost_equal(tensor.to_numpy(tensor.from_raw_tensor(dx)), DX, decimal=5)

    def test_Atan_gpu(self):
        X = np.array([-0.9, -0.3, -0.1, 0.1, 0.5, 0.9]).reshape(3, 2).astype(np.float32)
        XT = np.arctan(X)
        DY = np.ones((3, 2), dtype = np.float32)

        x = tensor.from_numpy(X)
        dy = tensor.from_numpy(DY)
        x.to_device(gpu_dev)
        dy.to_device(gpu_dev)

        result = autograd.atan(x)
        dx = result.creator.backward(dy.data)

        G = 1.0 / ( 1.0 + np.square(X) ) 
        DX = np.multiply(G, DY)

        np.testing.assert_array_almost_equal(tensor.to_numpy(result), XT, decimal=5)
        np.testing.assert_array_almost_equal(tensor.to_numpy(tensor.from_raw_tensor(dx)), DX, decimal=5)

    def test_Atanh_cpu(self):
        X = np.array([-0.9, -0.3, -0.1, 0.1, 0.5, 0.9]).reshape(3, 2).astype(np.float32)
        XT = np.arctanh(X)
        DY = np.ones((3, 2), dtype = np.float32)

        x = tensor.from_numpy(X)
        dy = tensor.from_numpy(DY)
        x.to_device(cpu_dev)
        dy.to_device(cpu_dev)

        result = autograd.atanh(x)
        dx = result.creator.backward(dy.data)

        G = 1.0 / ( 1.0 - np.square(X) ) 
        DX = np.multiply(G, DY)

        np.testing.assert_array_almost_equal(tensor.to_numpy(result), XT, decimal=5)
        np.testing.assert_array_almost_equal(tensor.to_numpy(tensor.from_raw_tensor(dx)), DX, decimal=5)

    def test_Atanh_gpu(self):
        X = np.array([-0.9, -0.3, -0.1, 0.1, 0.5, 0.9]).reshape(3, 2).astype(np.float32)
        XT = np.arctanh(X)
        DY = np.ones((3, 2), dtype = np.float32)

        x = tensor.from_numpy(X)
        dy = tensor.from_numpy(DY)
        x.to_device(gpu_dev)
        dy.to_device(gpu_dev)

        result = autograd.atanh(x)
        dx = result.creator.backward(dy.data)

        G = 1.0 / ( 1.0 - np.square(X) ) 
        DX = np.multiply(G, DY)

        np.testing.assert_array_almost_equal(tensor.to_numpy(result), XT, decimal=5)
        np.testing.assert_array_almost_equal(tensor.to_numpy(tensor.from_raw_tensor(dx)), DX, decimal=5)

    def test_Sub_cpu(self):
        X0 = np.array([7, -5, 0.2, -0.1, 0.3, 4]).reshape(3, 2).astype(np.float32)
        X1 = np.array([0.6, -1.3, 0.1, -0.1, 0.4, 0.3]).reshape(3, 2).astype(np.float32)
        XT = np.subtract(X0, X1)
        
        DY = np.ones((3, 2), dtype = np.float32)
        x0 = tensor.from_numpy(X0)
        x1 = tensor.from_numpy(X1)
        dy = tensor.from_numpy(DY)
        x0.to_device(cpu_dev)
        x1.to_device(cpu_dev)
        dy.to_device(cpu_dev)

        result = autograd.sub(x0, x1)
        dx0, dx1 = result.creator.backward(dy.data)

        DX0 = np.multiply(DY, 1.0)
        DX1 = np.multiply(DY, -1.0)

        np.testing.assert_array_almost_equal(tensor.to_numpy(result), XT, decimal=5)
        np.testing.assert_array_almost_equal(tensor.to_numpy(tensor.from_raw_tensor(dx0)), DX0, decimal=5)
        np.testing.assert_array_almost_equal(tensor.to_numpy(tensor.from_raw_tensor(dx1)), DX1, decimal=5)

    def test_Sub_gpu(self):
        X0 = np.array([7, -5, 0.2, -0.1, 0.3, 4]).reshape(3, 2).astype(np.float32)
        X1 = np.array([0.6, -1.3, 0.1, -0.1, 0.4, 0.3]).reshape(3, 2).astype(np.float32)
        XT = np.subtract(X0, X1)
        
        DY = np.ones((3, 2), dtype = np.float32)
        x0 = tensor.from_numpy(X0)
        x1 = tensor.from_numpy(X1)
        dy = tensor.from_numpy(DY)
        x0.to_device(gpu_dev)
        x1.to_device(gpu_dev)
        dy.to_device(gpu_dev)

        result = autograd.sub(x0, x1)
        dx0, dx1 = result.creator.backward(dy.data)

<<<<<<< HEAD
    def test_SoftSign_cpu(self):
        # y = x / (1 + np.abs(x))
        X = np.array([0.8, -1.2, 3.3, -3.6, -0.5, 0.5]).reshape(3, 2).astype(np.float32)
        XT = X/(1 + np.absolute(X))
        DY = np.ones((3, 2), dtype = np.float32)

        x = tensor.from_numpy(X)
        dy = tensor.from_numpy(DY)
        x.to_device(cpu_dev)
        dy.to_device(cpu_dev)

        result = autograd.softsign(x)
        dx = result.creator.backward(dy.data)

        G = 1.0/np.square(np.absolute(X)+1.0)
        DX = np.multiply(G, DY)

        np.testing.assert_array_almost_equal(tensor.to_numpy(result), XT, decimal=5)
        np.testing.assert_array_almost_equal(tensor.to_numpy(tensor.from_raw_tensor(dx)), DX, decimal=5)
    
    def test_SoftSign_gpu(self):
        # y = x / (1 + np.abs(x))
        X = np.array([0.8, -1.2, 3.3, -3.6, -0.5, 0.5]).reshape(3, 2).astype(np.float32)
        XT = X/(1 + np.absolute(X))
        DY = np.ones((3, 2), dtype = np.float32)

        x = tensor.from_numpy(X)
        dy = tensor.from_numpy(DY)
        x.to_device(gpu_dev)
        dy.to_device(gpu_dev)

        result = autograd.softsign(x)
        dx = result.creator.backward(dy.data)

        G = 1.0/np.square(np.absolute(X)+1.0)
        DX = np.multiply(G, DY)

        np.testing.assert_array_almost_equal(tensor.to_numpy(result), XT, decimal=5)
        np.testing.assert_array_almost_equal(tensor.to_numpy(tensor.from_raw_tensor(dx)), DX, decimal=5)
    
=======
        DX0 = np.multiply(DY, 1.0)
        DX1 = np.multiply(DY, -1.0)
>>>>>>> 59711c83

        np.testing.assert_array_almost_equal(tensor.to_numpy(result), XT, decimal=5)
        np.testing.assert_array_almost_equal(tensor.to_numpy(tensor.from_raw_tensor(dx0)), DX0, decimal=5)
        np.testing.assert_array_almost_equal(tensor.to_numpy(tensor.from_raw_tensor(dx1)), DX1, decimal=5)

    def test_SoftPlus_cpu(self):
        #y = np.log(np.exp(x) + 1)
        X = np.array([0.8, -1.2, 3.3, -3.6, -0.5, 0.5]).reshape(3, 2).astype(np.float32)
        XT = np.log(np.exp(X) + 1)
        DY = np.ones((3, 2), dtype = np.float32)

        x = tensor.from_numpy(X)
        dy = tensor.from_numpy(DY)
        x.to_device(cpu_dev)
        dy.to_device(cpu_dev)

        result = autograd.softplus(x)
        dx = result.creator.backward(dy.data)
        #dx = 1 / (1 + exp(-x))
        G = 1.0 / (1.0 + np.exp(-X))
        DX = np.multiply(G, DY)

        np.testing.assert_array_almost_equal(tensor.to_numpy(result), XT, decimal=5)
        np.testing.assert_array_almost_equal(tensor.to_numpy(tensor.from_raw_tensor(dx)), DX, decimal=5)
    
    def test_SoftPlus_gpu(self):
        #y = np.log(np.exp(x) + 1)
        X = np.array([0.8, -1.2, 3.3, -3.6, -0.5, 0.5]).reshape(3, 2).astype(np.float32)
        XT = np.log(np.exp(X) + 1)
        DY = np.ones((3, 2), dtype = np.float32)

        x = tensor.from_numpy(X)
        dy = tensor.from_numpy(DY)
        x.to_device(gpu_dev)
        dy.to_device(gpu_dev)

        result = autograd.softplus(x)
        dx = result.creator.backward(dy.data)
        #dx = 1 / (1 + exp(-x))
        G = 1.0 / (1.0 + np.exp(-X))
        DX = np.multiply(G, DY)

        np.testing.assert_array_almost_equal(tensor.to_numpy(result), XT, decimal=5)
        np.testing.assert_array_almost_equal(tensor.to_numpy(tensor.from_raw_tensor(dx)), DX, decimal=5)
    
    def test_Sqrt_cpu(self):
        X = np.array([0.1,1.0,0.4,4.0,0.9,9.0]).reshape(3,2).astype(np.float32)
        XT = np.sqrt(X)
        DY = np.ones((3, 2), dtype = np.float32)

        x = tensor.from_numpy(X)
        dy = tensor.from_numpy(DY)
        x.to_device(cpu_dev)
        dy.to_device(cpu_dev)

        result = autograd.sqrt(x)
        dx = result.creator.backward(dy.data)

        G = 0.5 * np.power(X, -0.5)
        DX = np.multiply(G, DY)

        np.testing.assert_array_almost_equal(tensor.to_numpy(result), XT, decimal=5)
        np.testing.assert_array_almost_equal(tensor.to_numpy(tensor.from_raw_tensor(dx)), DX, decimal=5)    

    def test_Sqrt_gpu(self):
        X = np.array([0.1,1.0,0.4,4.0,0.9,9.0]).reshape(3,2).astype(np.float32)
        XT = np.sqrt(X)
        DY = np.ones((3, 2), dtype = np.float32)

        x = tensor.from_numpy(X)
        dy = tensor.from_numpy(DY)
        x.to_device(gpu_dev)
        dy.to_device(gpu_dev)

        result = autograd.sqrt(x)
        dx = result.creator.backward(dy.data)

        G = 0.5 * np.power(X, -0.5)
        DX = np.multiply(G, DY)

        np.testing.assert_array_almost_equal(tensor.to_numpy(result), XT, decimal=5)
        np.testing.assert_array_almost_equal(tensor.to_numpy(tensor.from_raw_tensor(dx)), DX, decimal=5)
    
    
if __name__ == '__main__':
    unittest.main()<|MERGE_RESOLUTION|>--- conflicted
+++ resolved
@@ -816,8 +816,13 @@
 
         result = autograd.sub(x0, x1)
         dx0, dx1 = result.creator.backward(dy.data)
-
-<<<<<<< HEAD
+        DX0 = np.multiply(DY, 1.0)
+        DX1 = np.multiply(DY, -1.0)
+
+        np.testing.assert_array_almost_equal(tensor.to_numpy(result), XT, decimal=5)
+        np.testing.assert_array_almost_equal(tensor.to_numpy(tensor.from_raw_tensor(dx0)), DX0, decimal=5)
+        np.testing.assert_array_almost_equal(tensor.to_numpy(tensor.from_raw_tensor(dx1)), DX1, decimal=5)
+
     def test_SoftSign_cpu(self):
         # y = x / (1 + np.abs(x))
         X = np.array([0.8, -1.2, 3.3, -3.6, -0.5, 0.5]).reshape(3, 2).astype(np.float32)
@@ -857,15 +862,6 @@
 
         np.testing.assert_array_almost_equal(tensor.to_numpy(result), XT, decimal=5)
         np.testing.assert_array_almost_equal(tensor.to_numpy(tensor.from_raw_tensor(dx)), DX, decimal=5)
-    
-=======
-        DX0 = np.multiply(DY, 1.0)
-        DX1 = np.multiply(DY, -1.0)
->>>>>>> 59711c83
-
-        np.testing.assert_array_almost_equal(tensor.to_numpy(result), XT, decimal=5)
-        np.testing.assert_array_almost_equal(tensor.to_numpy(tensor.from_raw_tensor(dx0)), DX0, decimal=5)
-        np.testing.assert_array_almost_equal(tensor.to_numpy(tensor.from_raw_tensor(dx1)), DX1, decimal=5)
 
     def test_SoftPlus_cpu(self):
         #y = np.log(np.exp(x) + 1)
