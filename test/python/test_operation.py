--- conflicted
+++ resolved
@@ -33,26 +33,6 @@
 dy = CTensor([2, 1, 2, 2])
 singa.Gaussian(0.0, 1.0, dy)
 
-<<<<<<< HEAD
-=======
-
-def eval_numerical_gradient_b(f, x, y, reverse = False):
-    h = 0.00001
-    grad = np.zeros(x.shape)
-    t = y if reverse else x
-    fx = f(x, y)
-    it = np.nditer(t, flags=['multi_index'], op_flags=['readwrite'])
-    while not it.finished:
-        _it = it.multi_index
-        old_value = t[_it]
-        t[_it] = old_value + h # increment by h
-        fth = f(x, y) # evaluate f(x + h)
-        t[_it] = old_value # restore to previous value (very important!) 
-        grad[_it] = (fth - fx) / h # the slope
-        it.iternext() # step to next dimension
-    return grad
-
->>>>>>> fd5fb7fa
         
 def _tuple_to_string(t):
     lt = [str(x) for x in t]
@@ -676,6 +656,6 @@
         np.testing.assert_array_almost_equal(tensor.to_numpy(tensor.from_raw_tensor(dx0)), DX0, decimal=5)
         np.testing.assert_array_almost_equal(tensor.to_numpy(tensor.from_raw_tensor(dx1)), DX1, decimal=5)
 
-        
+
 if __name__ == '__main__':
     unittest.main()